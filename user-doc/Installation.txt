/**

\page Installation Installation

\section CompilingPlumed Compiling PLUMED

Since version 2.1, PLUMED can be configured using autoconf. Just type:
\verbatim
> ./configure
\endverbatim
This is going to generate a Makefile.conf file and a sourceme.sh file.
In PLUMED 2.0 these files where pre-prepared and stored in the 
directory configurations/. The new ones generated by ./configure
should be compatible with the old ones. In other words, if you find in trouble
with the new procedure, just put in place your old files. However,
it should be easy to enforce a similar setup on autoconf (by passing
the proper arguments on the command line) and we encourage this.
In case you have problems on your architecture, please
report to the mailing list.

Useful command line options for ./configure can be found typing
\verbatim
> ./configure --help
\endverbatim
Notice that some functionalities of PLUMED depend on external
libraries which are looked for by configure. You can typically
avoid looking for a library using the "disable" syntax, e.g.
\verbatim
> ./configure --disable-mpi --disable-matheval
\endverbatim

Notice that when mpi search is enabled (by default) compilers
such as "mpic++" and "mpicxx" are searched first. On the other hand,
if mpi search is disabled ("./configure --disable-mpi") non-mpi
compilers are searched.

You can better control which compiler is used with the
variables CXX and CC. E.g., to use Intel compilers:
\verbatim
> ./configure CXX=icpc CC=icc
\endverbatim
Notice that in this example, since icpc is not an mpi compiler, mpi will not
be enabled.

You can also tune the compilation options
\verbatim
> ./configure CXXFLAGS=-O3
\endverbatim

In case you want to build with debug flags so as to do some checking you can use
\verbatim
> ./configure --enable-debug
\endverbatim
This will perform some extra check during execution (possibly slowing down PLUMED a bit)
and write full symbol table in the executable.

The main goal of the automatic configure is to find libraries.
In case they are stored in unconventional places you might have to
suggest their location.
E.g. if your matheval libraries is in /opt/local (this is where MacPorts put it)
use
\verbatim
> ./configure LDFLAGS=-L/opt/local/lib CPPFLAGS=-I/opt/local/include
\endverbatim
Notice that PLUMED will first try to link a routine from say matheval
directly, and then try to add "-lmatheval" to the library. So, if
your matheval library is called /opt/local/lib/libmymatheval.so you can 
link it with
\verbatim
> ./configure LDFLAGS=-L/opt/local/lib CPPFLAGS=-I/opt/local/include LIBS=-lmymatheval
\endverbatim
This rule is true for all the libraries, so that you will always be able to link
a specific version of a library by adding it to the LIBS variable.

Notice that PLUMED needs blas and lapack. The configure script
is first looking for them in the standard path, then with option "-lblas" and
"-llapack", respectively. Thus, if you want to use a specific version of them
you can just make them available to configure with
\verbatim
> ./configure LDFLAGS=-L/path/to/blas/lib LIBS=-lnameoflib
\endverbatim
The script is also finding out if function names have the final underscore added,
so this should be completely transparent to the user.
In case blas or lapack are not found, the internal versions are used.

As a final resort, you may also edit the resulting Makefile.conf file.
Notable variables there:
- DYNAMIC_LIB : these are the libraries needed to compile the PLUMED
library (e.g. -L/path/to/matheval -lmatheval etc). Notice that for the
PLUMED shared library to be compiled properly these should be dynamic
libraries. Also notice that PLUMED preferentially requires BLAS and LAPACK library;
see \ref BlasAndLapack for further info. Notice that the variables 
that you supply with `configure LIBS=something` will end up in this
variable. This is a bit misleading but is required to keep the configuration
files compatible with PLUMED 2.0.
- LIBS : these are the libraries needed when patching an MD code; typically only "-ldl" (needed to have functions for dynamic loading).
- CPPFLAGS : add here definition needed to enable specific optional functions;
e.g. use -D__PLUMED_HAS_MATHEVAL to enable matheval library
- SOEXT : this gives the extension for shared libraries in your system, typically
"so" on unix, "dylib" on mac; in case your system does not support dynamic libraries or, for some other reason, you would like only static executables you can
just set this variable to a blank ("SOEXT=").

Also notice that a  new file sourceme.sh
appears in the main PLUMED directory.
This file should be "sourced" (presently only working for bash shell)
<<<<<<< HEAD
if you want to use PLUMED *without installin it* (i.e. from the compilation
directory). It is a good idea to source it now:
=======
if you want to use PLUMED *without installing it* (i.e. from the compilation
directory. It is a good idea to source it now:
>>>>>>> 3c1e3493
\verbatim
> source sourceme.sh
\endverbatim

Then compile PLUMED
\verbatim
> make -j 4
\endverbatim

If compilation is successful, 
a "plumed" executable should be in your path. Try to type
\verbatim
> plumed -h
\endverbatim

You can also check if PLUMED is correctly compiled performing our regression tests.
Be warned that some of them just fails because of the different numerical accuracy of different machines.
\verbatim
> cd regtest
> make
\endverbatim 
Notice that regtests are performed using the "plumed" executable that is currenty in the path.
You can check with exact version they will use with the command
\verbatim
> which plumed
\endverbatim
This means that if you do not source "sourceme.sh" file, tests will fails. Moreover, in case you have
another version of PLUMED installed somewhere regtests might use that one instead
of the just-compiled one.

Also notice that the compiled executable, which now sits in src/lib/plumed, relies
on other resource files present in the compilation directory.
This directory should thus stay in the correct place, and one should not
rename or delete it. The path to the PLUMED root directory is indeed
hardcoded in the plumed executable and can be verified with
\verbatim
> plumed info --root
\endverbatim
In case you try to use the plumed executable without the compilation
directory in place (e.g. you move away the src/lib/plumed static executable
and delete or rename the compilation directory) PLUMED will 
not work correctly and will give you an
error message
\verbatim
> plumed help
ERROR: I cannot find /xxx/yyy/patches directory
\endverbatim
You can force plumed to run anyway using the option --standalone-executable:
\verbatim
> plumed --standalone-executable help
\endverbatim
Anyway, many features will not be available in this way.
This is currently the only way to use a PLUMED static executable on Windows.

\section BlasAndLapack BLAS and LAPACK

We tried to keep PLUMED as independent as possible from external libraries.
Moreover, some libraries (e.g. Almost and Matheval) providing
extra features are optional. However, to have a properly working PLUMED
you need BLAS and LAPACK libraries.
In case you cannot manage to install blas and lapack, you can use the internal
ones. Just add to the CPPFLAGS the flags -D__PLUMED_INTERNAL_BLAS
-D__PLUMED_INTERNAL_LAPACK.
The automatic configure should be able to choose automatically the internal
libraries when necessary.

Some additional notes follow.

First of all, the DYNAMIC_LIB variable in the Makefile.conf
should contain the flag necessary to load these libraries
(typically -llapack -lblas, but full path specification with -L
should be necessary depending on your system configuration).

Even though you can incur in some problem.
- If the linker complains and suggest to recompiled lapack with -fPIC, it means that you have static lapack libraries. Either install dynamic lapack libraries
or switch to static compilation of PLUMED (by unsetting the SOEXT variable
in configuration file).
- If the linker complains that dsyevr_ cannot be found, try to add
  -DF77_NO_UNDERSCORE to CPPFLAGS
- If the linker complains about other missing functions (typically starting with
  "for_" prefix) then you should link also Fortran libraries. Indeed, PLUMED
  is written in C++ and often C++ linkers do not include by default Fortran libraries
  which are required for lapack and blas to work. Please check the documentation of your compiler.

\section Installing Installing PLUMED

It might be convenient to install PLUMED in a predefined location.
This will allow you to remove the original compilation directory,
or to recompile e.g. a different PLUMED version in the same place.
Notice that installation *is optional*. Even from the compilation
directory, if environment is properly set (see sourceme.sh file)
PLUMED should work.

To install PLUMED one should first decide the location. Just set
the environment variable PLUMED_PREFIX, then type "make install"
\verbatim
> export PLUMED_PREFIX=$HOME/opt
> make install
\endverbatim
If PLUMED_PREFIX is not set, it will be assumed to be
the one set when configuring with autoconf. E.g. you could
have used
\verbatim
> ./configure --prefix=$HOME/opt
> make
> make install
\endverbatim
If not set, it defaults to /usr/local.
The install command should be executed with root permissions (e.g. "sudo make install")
in case you want to install PLUMED on a system directory.
An almost full copy of the compilation directory will
be installed into $PLUMED_PREFIX/lib/plumed/ directory. A link to the proper
PLUMED executable will be set up in $PLUMED_PREFIX/bin,
PLUMED include files will be copied to $PLUMED_PREFIX/include/plumed
and PLUMED libraries will be linked to $PLUMED_PREFIX/lib.

One should then set the environment properly. We suggest to do it using
the module framework (http://modules.sourceforge.net). An ad hoc generated
module file for PLUMED can then be found in $PLUMED_PREFIX/lib/plumed/src/lib/modulefile
Just edit it at your will and put it in your modulefile directory.
This will also allow you to install several PLUMED versions alongside and
switch among them. If you do not want to use modules, you can 
still have a look at the modulefile we did so as to know which
environment variables should be set for PLUMED to work correctly.

If the environment is properly configured one should be able to do
the following things:
- use "plumed" executable from the command line. this is also possible before installing.
- link against the PLUMED library using "-lplumed" flag for the linker. this allows
  one to use PLUMED library in general purpose programs
- use the PLUMED internal functionalities (C++ classes) including
  header files such as "#include <plumed/tools/Vector.h>". this is also usefule to
  exploit the PLUMED library in general purpose programs

As a final note, one may want to install several PLUMED version
alongside without using modules.
An alternative is to also define the environment variable PLUMED_LIBSUFFIX. E.g. with
\verbatim
> export PLUMED_PREFIX=$HOME/opt
> export PLUMED_LIBSUFFIX=v2.0
> make install
\endverbatim
will install plumed executable with name "plumed-v2.0". All the other files will be renamed accordingly,
e.g. the PLUMED library will be loaded with "-lplumed-v2.0" and the PLUMED header files
will be included with "\#include <plumed-v2.0/tools/Vector.h>". This trick is useful if you
do not want to set up modules, but we think using modules (see above) is more flexible.

\section Patching Patching your MD code

At the present times PLUMED can be added to the following list of codes:

@CODES@

To patch your MD code, you should have PLUMED already properly
working. In particular, you should have the command "plumed" in your execution
path, either because it is installed or because you are using it
from the compilation directory.
Then, follow these steps
- Configure and compile your MD enginge
- Test if it is working properly
- Go to the root diretory of the MD engine
- Patch:
\verbatim
> plumed patch -p
\endverbatim
The script will interactively ask which MD engine you are patching.
- Recompile the MD code (if dependencies are set up properly in the MD engine,
  only modified files will be recompiled)

There are different options when patching, check them using 
\verbatim
> plumed patch --help
\endverbatim
Interesing ones:
- --shared allows you to link PLUMED as a shared library. when PLUMED is updated, there will be no need to recompile the MD code
- --runtime allows you to choose the location of the PLUMED library at runtime, setting the variable PLUMED_KERNEL.
- --static (default) just link PLUMED as a collection of object files

A note for cross compiling: in case you are compiling an executable from a different machine, then
"plumed" executable will not be available in the compilation environment. You can thus use the following command
\verbatim
> plumed-patch
\endverbatim
as a replacement of "plumed patch". This trick only works with those commands which are implemented as pure scripts
(e.g. there is no "plumed-help" available...).

If your MD code is not supported, you may want to implement an interface for
it. Refer to the <a href="../../developer-doc/html/index.html"> developer
manual </a>.


*/
<|MERGE_RESOLUTION|>--- conflicted
+++ resolved
@@ -103,13 +103,8 @@
 Also notice that a  new file sourceme.sh
 appears in the main PLUMED directory.
 This file should be "sourced" (presently only working for bash shell)
-<<<<<<< HEAD
-if you want to use PLUMED *without installin it* (i.e. from the compilation
-directory). It is a good idea to source it now:
-=======
 if you want to use PLUMED *without installing it* (i.e. from the compilation
 directory. It is a good idea to source it now:
->>>>>>> 3c1e3493
 \verbatim
 > source sourceme.sh
 \endverbatim
