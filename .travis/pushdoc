#! /bin/bash

set -e
set -x

<<<<<<< HEAD
GIT_OWNER=$(  echo $TRAVIS_REPO_SLUG | sed "s/\/.*$//" )
GIT_REPO=$(   echo $TRAVIS_REPO_SLUG | sed "s/^.*\///" )

if [ "$GIT_OWNER" = plumed ] ; then
  if [[ "$TRAVIS_BRANCH" =~ ^v2\.[0-9]+$ ]] ; then
  # TODO: this should be made automatic by reading the CHANGES/*.txt files:
    if [ "$TRAVIS_BRANCH" = v2.0 ] || [ "$TRAVIS_BRANCH" = v2.1 ] || [ "$TRAVIS_BRANCH" = v2.2 ] ; then
      branchtype=unsupported
    else
      branchtype=official
    fi
  elif [ "$TRAVIS_BRANCH" = master ] ; then
    branchtype=master
=======
if [[ "$TRAVIS_BRANCH" =~ ^v2\.[0-9]+$ ]] ; then
  if test -f CHANGES/"$TRAVIS_BRANCH".txt && grep -q plumednotmaintained CHANGES/"$TRAVIS_BRANCH".txt ; then
    branchtype=unsupported
>>>>>>> 2b6ab6f6
  else
    branchtype=unofficial
  fi
else 
  branchtype=unofficial
fi

hash=$( git log -1 --format="%h")

root="$PWD"
mkdir -p tmp/$$
cd tmp/$$

# grab doc
mkdir user-doc
cp -R $root/user-doc/{html,manual.pdf} user-doc/
test -d $root/user-doc/regtests && cp -R $root/user-doc/regtests user-doc/ || true
mkdir developer-doc
cp -R $root/developer-doc/html developer-doc/
test -d $root/developer-doc/coverage && cp -R $root/developer-doc/coverage developer-doc || true

# This file should be here, it is needed otherwise
# files beginning with _ are skipped
touch .nojekyll

cat > index.html << EOF
<!DOCTYPE HTML PUBLIC "-//W3C//DTD HTML 4.0 Transitional//EN">
<html>
<head>
<title>Page Auto Redirect</title>
<meta http-equiv="refresh" content ="0; user-doc/html/index.html">
</head>
<body>
This is an auto redirect page.
</body>
</html>
EOF

if test -z "${GIT_BOT}"
then
  export GIT_BOT=plumedbot
fi

if test -z "${GIT_BOT_EMAIL}"
then
  export GIT_BOT_EMAIL=giovanni.bussi+plumedbot@gmail.com
fi

git init
git config user.email "${GIT_BOT_EMAIL}"
git config user.name "${GIT_BOT}"
git checkout -b gh-pages
# this is not to show the GIT_TOKEN on Travis log
set +x
git remote add doc https://${GIT_BOT}:$GIT_TOKEN@github.com/$GIT_OWNER/doc-${TRAVIS_BRANCH}.git
set -x
cat > README.md << EOF
Precompiled manual for PLUMED ${TRAVIS_BRANCH}
-----------------------------

This repository hosts a precompiled manual for [PLUMED](http://www.plumed.org) ${TRAVIS_BRANCH},
git revision [$hash](https://github.com/${GIT_OWNER}/${GIT_REPO}/commit/$hash).

This manual has been compiled on [travis](http://travis-ci.org/${GIT_OWNER}/${GIT_REPO}) on $(date).

To browse the manual you should go [here](http://${GIT_OWNER}.github.io/doc-${TRAVIS_BRANCH}).

You can also download a full copy of the manual for offline access
at [this link](http://github.com/${GIT_OWNER}/doc-${TRAVIS_BRANCH}/archive/gh-pages.zip).

EOF

case "$branchtype" in
(official)    echo "This is the manual for an official and supported PLUMED branch." >> README.md ;;
(unsupported) echo "This is the manual for an official but unsupported PLUMED branch. It will not appear on search engines." >> README.md ;;
(master)      echo "This is the manual for the development PLUMED branch." >> README.md ;;
(unofficial)  echo "This is the manual for an unofficial PLUMED branch. It will not appear on search engines." >> README.md ;;
esac

case "$branchtype" in
(unsupported|unofficial)
# this is to avoid a huge log file:
set +x
  for file in $(find . -name "*.html") ; do
    awk '{
      if(done){print; next;}
      print
      if(match($0,".*<head>.*")){
        print "<meta name=\"robots\" content=\"noindex\">"
        done=1;
      }
    }END{
    if(!done) print "error: head not present in " FILENAME > "/dev/stderr"
    }' $file > $$
    mv $$ $file
done
set -x
esac

git add --all .
# >/dev/null to avoid excessive noise on travis log
git commit -m "Update to ${GIT_OWNER}/${GIT_REPO}@$hash" >/dev/null
# -q and 2> is not to show the GIT_TOKEN on Travis log
git push -q -f doc gh-pages 2> /dev/null <|MERGE_RESOLUTION|>--- conflicted
+++ resolved
@@ -3,25 +3,18 @@
 set -e
 set -x
 
-<<<<<<< HEAD
 GIT_OWNER=$(  echo $TRAVIS_REPO_SLUG | sed "s/\/.*$//" )
 GIT_REPO=$(   echo $TRAVIS_REPO_SLUG | sed "s/^.*\///" )
 
 if [ "$GIT_OWNER" = plumed ] ; then
   if [[ "$TRAVIS_BRANCH" =~ ^v2\.[0-9]+$ ]] ; then
-  # TODO: this should be made automatic by reading the CHANGES/*.txt files:
-    if [ "$TRAVIS_BRANCH" = v2.0 ] || [ "$TRAVIS_BRANCH" = v2.1 ] || [ "$TRAVIS_BRANCH" = v2.2 ] ; then
+    if test -f CHANGES/"$TRAVIS_BRANCH".md && grep -q plumednotmaintained CHANGES/"$TRAVIS_BRANCH".md ; then
       branchtype=unsupported
     else
       branchtype=official
     fi
   elif [ "$TRAVIS_BRANCH" = master ] ; then
     branchtype=master
-=======
-if [[ "$TRAVIS_BRANCH" =~ ^v2\.[0-9]+$ ]] ; then
-  if test -f CHANGES/"$TRAVIS_BRANCH".txt && grep -q plumednotmaintained CHANGES/"$TRAVIS_BRANCH".txt ; then
-    branchtype=unsupported
->>>>>>> 2b6ab6f6
   else
     branchtype=unofficial
   fi
