--- conflicted
+++ resolved
@@ -113,11 +113,7 @@
   exit $retval
 ;;
 (mpiexec)
-<<<<<<< HEAD
-  mpi=$(cat "$configfile" | grep -v \# | awk '{ if($1=="mpiexec") print $2 }')
-=======
-  mpi=$(echo "$configfile" | grep -v \# | awk '{ if($1=="mpiexec") { sub(" *mpiexec ","",$0);  print} }')
->>>>>>> 311dffad
+  mpi=$(cat "$configfile" | grep -v \# | awk '{ if($1=="mpiexec") { sub(" *mpiexec ","",$0);  print} }')
   if test -n "$mpi" ; then
     retval=0
     test "$quiet" = no && echo "$mpi"
