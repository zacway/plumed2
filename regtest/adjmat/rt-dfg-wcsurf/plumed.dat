--- conflicted
+++ resolved
@@ -1,4 +1,3 @@
-<<<<<<< HEAD
 # Calculate coordination numbers
 c1: COORDINATIONNUMBER SPECIES=1-512 SWITCH={EXP D_0=4.0 R_0=0.5 D_MAX=6.0}
 # Select coordination numbers that are more than 2.0
@@ -6,12 +5,7 @@
 # Build a contact matrix
 mat: CONTACT_MATRIX ATOMS=cf SWITCH={EXP D_0=4.0 R_0=0.5 D_MAX=6.0} 
 # Find largest cluster
-=======
-c1: COORDINATIONNUMBER SPECIES=1-1996 SWITCH={CUBIC D_0=0.34 D_MAX=0.38}
-cf: MFILTER_LESS DATA=c1 SWITCH={CUBIC D_0=13 D_MAX=13.5} 
-mat: CONTACT_MATRIX ATOMS=cf SWITCH={CUBIC D_0=0.34 D_MAX=0.38}
->>>>>>> 917675f2
-dfs: DFSCLUSTERING MATRIX=mat 
+dfs: DFSCLUSTERING MATRIX=mat
 clust1: CLUSTER_PROPERTIES CLUSTERS=dfs CLUSTER=1 
 nat: CLUSTER_NATOMS CLUSTERS=dfs CLUSTER=1
 
