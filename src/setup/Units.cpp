--- conflicted
+++ resolved
@@ -45,17 +45,7 @@
 
 \par Examples
 
-<<<<<<< HEAD
-
 \plumedfile
-=======
-\verbatim
-# this is using nm - kj/mol - fs
-UNITS LENGTH=nm TIME=fs
-\endverbatim
-If a number, x, is found, the new unit is equal to x (default units)
-\verbatim
->>>>>>> 08a230ae
 # this is using nm - kj/mol - fs
 UNITS LENGTH=A TIME=fs
 
