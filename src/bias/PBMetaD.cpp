--- conflicted
+++ resolved
@@ -307,21 +307,16 @@
   keys.add("optional","WALKERS_RSTRIDE","stride for reading hills files");
   keys.add("optional","INTERVAL_MIN","monodimensional lower limits, outside the limits the system will not feel the biasing force.");
   keys.add("optional","INTERVAL_MAX","monodimensional upper limits, outside the limits the system will not feel the biasing force.");
-<<<<<<< HEAD
-  keys.addFlag("MULTIPLE_WALKERS",false,"Switch on MPI version of multiple walkers");
   keys.add("optional","ADAPTIVE","use a geometric (=GEOM) or diffusion (=DIFF) based hills width scheme. Sigma is one number that has distance units or timestep dimensions");
   keys.add("optional","SIGMA_MAX","the upper bounds for the sigmas (in CV units) when using adaptive hills. Negative number means no bounds ");
   keys.add("optional","SIGMA_MIN","the lower bounds for the sigmas (in CV units) when using adaptive hills. Negative number means no bounds ");
-=======
   keys.addFlag("WALKERS_MPI",false,"Switch on MPI version of multiple walkers - not compatible with other WALKERS_* options");
->>>>>>> bf6057c9
   keys.use("RESTART");
   keys.use("UPDATE_FROM");
   keys.use("UPDATE_UNTIL");
 }
 
 PBMetaD::~PBMetaD(){
-  //if(flexbin) delete flexbin;
   for(unsigned i=0; i<BiasGrids_.size();   ++i) delete BiasGrids_[i];
   for(unsigned i=0; i<hillsOfiles_.size(); ++i){
    hillsOfiles_[i]->close();
@@ -344,13 +339,9 @@
 PLUMED_BIAS_INIT(ao),
 grid_(false), height0_(std::numeric_limits<double>::max()),
 biasf_(1.0), kbt_(0.0), stride_(0), wgridstride_(0), welltemp_(false),
-<<<<<<< HEAD
-multiple_w(false), adaptive_(FlexibleBin::none),
-=======
-// Multiple walkers initialization
+adaptive_(FlexibleBin::none),
 mw_n_(1), mw_dir_("./"), mw_id_(0), mw_rstride_(1),
 walkers_mpi(false), mpi_nw_(0),
->>>>>>> bf6057c9
 isFirstStep(true)
 {
   // parse the flexible hills
@@ -668,7 +659,6 @@
    }
   }
 
-//cout<<"I am "<<multi_sim_comm.Get_rank()<<" . DISK - "<<mw_n_<<" ; MPI - "<<mpi_nw_<<" ; mpi real - "<<multi_sim_comm.Get_size()<<" ."<<endl;
 
 // creating vector of ifile* for hills reading 
 // open all files at the beginning and read Gaussians if restarting
@@ -700,22 +690,6 @@
   }
 
   comm.Barrier();
-  // this barrier is needed when using walkers_mpi
-  // to be sure that all files have been read before
-  // backing them up
-  // it should not be used when walkers_mpi is false otherwise
-  // it would introduce troubles when using replicas without METAD
-  // (e.g. in bias exchange with a neutral replica)
-  // see issue #168 on github
-//   if(walkers_mpi){
-//     if(comm.Get_rank()==0) {
-//       multi_sim_comm.Barrier();
-//       mpi_nw_ = multi_sim_comm.Get_size();
-//       mpi_id_ = multi_sim_comm.Get_rank();
-//     }
-//     comm.Bcast(mpi_nw_,0);
-//     comm.Bcast(mpi_id_,0);
-//   }
   if(comm.Get_rank()==0 && walkers_mpi) multi_sim_comm.Barrier();
 
   // open hills files for writing
@@ -1054,71 +1028,40 @@
       if(welltemp_) height[i] *= exp(-bias[i]/(kbt_*(biasf_-1.0)));
     }
 
-<<<<<<< HEAD
-    // Multiple walkers: share hills and add them all
-    if(multiple_w){
-      // Allocate arrays to store all walkers hills
-      vector<double> all_cv(nw_*getNumberOfArguments(), 0.0);
-      vector<double> all_sigma(nw_*getNumberOfArguments(), 0.0);
-      vector<double> all_height(nw_*getNumberOfArguments(), 0.0);
-      if(comm.Get_rank()==0){
-        // fill in value
-        for(unsigned i=0; i<getNumberOfArguments(); ++i){
-          unsigned j = mw_ * getNumberOfArguments() + i;
-          all_cv[j]     = cv[i];
-          all_sigma[j]  = thissigma[i];
-          all_height[j] = height[i];
-        }
-        // Communicate (only root)
-        multi_sim_comm.Sum(&all_cv[0], all_cv.size());
-        multi_sim_comm.Sum(&all_sigma[0], all_sigma.size());
-        multi_sim_comm.Sum(&all_height[0], all_height.size());
-=======
    // MPI Multiple walkers: share hills and add them all
    if(walkers_mpi){
      // Allocate arrays to store all walkers hills
      std::vector<double> all_cv(mpi_nw_*cv.size(), 0.0);
+      vector<double> all_sigma(nw_*getNumberOfArguments(), 0.0);
      std::vector<double> all_height(mpi_nw_*height.size(), 0.0);
      if(comm.Get_rank()==0){
        // fill in value
        for(unsigned i=0; i<getNumberOfArguments(); ++i){
         unsigned j = mpi_id_ * getNumberOfArguments() + i;
         all_cv[j] = cv[i];
+        all_sigma[j]  = thissigma[i];
         all_height[j] = height[i];
        }
        // Communicate (only root)
        multi_sim_comm.Sum(&all_cv[0], all_cv.size());
+       multi_sim_comm.Sum(&all_sigma[0], all_sigma.size());
        multi_sim_comm.Sum(&all_height[0], all_height.size());
      }
      // Share info with group members
      comm.Sum(&all_cv[0], all_cv.size());
+     comm.Sum(&all_sigma[0], all_sigma.size());
      comm.Sum(&all_height[0], all_height.size());
      // now add hills one by one
      for(unsigned j=0; j<mpi_nw_; ++j){
       for(unsigned i=0; i<getNumberOfArguments(); ++i){
        cv_tmp[0]    = all_cv[j*cv.size()+i];
-       sigma_tmp[0] = sigma0_[i];
+       sigma_tmp[0] = all_sigma[j*cv.size()+i];
+       double height_tmp = all_height[j*cv.size()+i];
        // new Gaussian
-       Gaussian newhill = Gaussian(cv_tmp, sigma_tmp, all_height[j*cv.size()+i]);
+       Gaussian newhill = Gaussian(cv_tmp, sigma_tmp, height_tmp, multivariate);
        addGaussian(i, newhill);
        // print on HILLS file
        writeGaussian(i, newhill, hillsOfiles_[i]);
->>>>>>> bf6057c9
-      }
-      // Share info with group members
-      comm.Sum(&all_cv[0], all_cv.size());
-      comm.Sum(&all_sigma[0], all_sigma.size());
-      comm.Sum(&all_height[0], all_height.size());
-      // now add hills one by one
-      for(unsigned j=0; j<nw_; ++j){
-        for(unsigned i=0; i<getNumberOfArguments(); ++i){
-          cv_tmp[0] = all_cv[j*cv.size()+i];
-          double height_tmp = all_height[j*cv.size()+i];
-          sigma_tmp[0] = all_sigma[j*cv.size()+i];
-          Gaussian newhill = Gaussian(cv_tmp, sigma_tmp, height_tmp, multivariate);
-          addGaussian(i, newhill);
-          writeGaussian(i, newhill, hillsOfiles_[i]);
-        }
       }  
     // just add your own hills  
     }else{
@@ -1133,20 +1076,6 @@
     }
   }
 
-<<<<<<< HEAD
-  // write grid files
-  if(wgridstride_>0 && (getStep()%wgridstride_==0 || getCPT())) {
-    int r = 0;
-    if(multiple_w) {
-      if(comm.Get_rank()==0) r=multi_sim_comm.Get_rank();
-      comm.Bcast(r,0);
-    } 
-    if(r==0) {
-      for(unsigned i=0; i<gridfiles_.size(); ++i) {
-        gridfiles_[i]->rewind();
-        BiasGrids_[i]->writeToFile(*gridfiles_[i]);
-        gridfiles_[i]->flush();
-=======
    // write grid files
    if(wgridstride_>0 && (getStep()%wgridstride_==0 || getCPT())) {
      int r = 0;
@@ -1183,7 +1112,6 @@
           readGaussians(i,ifiles[k]);
           ifiles[k]->reset(false);
         }
->>>>>>> bf6057c9
       }
     }
   }
