/* +++++++++++++++++++++++++++++++++++++++++++++++++++++++++++++++++++++++++
   Copyright (c) 2012-2022 The plumed team
   (see the PEOPLE file at the root of the distribution for a list of names)

   See http://www.plumed.org for more information.

   This file is part of plumed, version 2.

   plumed is free software: you can redistribute it and/or modify
   it under the terms of the GNU Lesser General Public License as published by
   the Free Software Foundation, either version 3 of the License, or
   (at your option) any later version.

   plumed is distributed in the hope that it will be useful,
   but WITHOUT ANY WARRANTY; without even the implied warranty of
   MERCHANTABILITY or FITNESS FOR A PARTICULAR PURPOSE.  See the
   GNU Lesser General Public License for more details.

   You should have received a copy of the GNU Lesser General Public License
   along with plumed.  If not, see <http://www.gnu.org/licenses/>.
+++++++++++++++++++++++++++++++++++++++++++++++++++++++++++++++++++++++++ */
#include "CLTool.h"
#include "CLToolRegister.h"
#include "core/PlumedMain.h"
#include "tools/Vector.h"
#include "tools/Random.h"
#include "tools/OpenMP.h"
#include <string>
#include <cstdio>
#include <cmath>
#include <vector>
#include <memory>

namespace PLMD {
namespace cltools {

//+PLUMEDOC TOOLS simplemd
/*
simplemd allows one to do molecular dynamics on systems of Lennard-Jones atoms.

The input to simplemd is specified in an input file. Configurations are input and
output in xyz format. The input file should contain one directive per line.
The directives available are as follows:

\par Examples

You run an MD simulation using simplemd with the following command:
\verbatim
plumed simplemd < in
\endverbatim

The following is an example of an input file for a simplemd calculation. This file
instructs simplemd to do 50 steps of MD at a temperature of 0.722
\verbatim
nputfile input.xyz
outputfile output.xyz
temperature 0.722
tstep 0.005
friction 1
forcecutoff 2.5
listcutoff  3.0
nstep 50
nconfig 10 trajectory.xyz
nstat   10 energies.dat
\endverbatim

If you run the following a description of all the directives that can be used in the
input file will be output.
\verbatim
plumed simplemd --help
\endverbatim

*/
//+ENDPLUMEDOC

class SimpleMD:
  public PLMD::CLTool
{
  std::string description()const override {
    return "run lj code";
  }

  bool write_positions_first;
  bool write_statistics_first;
  int write_statistics_last_time_reopened;
  FILE* write_statistics_fp;


public:
  static void registerKeywords( Keywords& keys ) {
    keys.add("compulsory","nstep","The number of steps of dynamics you want to run");
    keys.add("compulsory","temperature","NVE","the temperature at which you wish to run the simulation in LJ units");
    keys.add("compulsory","friction","off","The friction (in LJ units) for the Langevin thermostat that is used to keep the temperature constant");
    keys.add("compulsory","tstep","0.005","the integration timestep in LJ units");
    keys.add("compulsory","epsilon","1.0","LJ parameter");
    keys.add("compulsory","sigma","1.0","LJ parameter");
    keys.add("compulsory","inputfile","An xyz file containing the initial configuration of the system");
    keys.add("compulsory","forcecutoff","2.5","");
    keys.add("compulsory","listcutoff","3.0","");
    keys.add("compulsory","outputfile","An output xyz file containing the final configuration of the system");
    keys.add("compulsory","nconfig","10","The frequency with which to write configurations to the trajectory file followed by the name of the trajectory file");
    keys.add("compulsory","nstat","1","The frequency with which to write the statistics to the statistics file followed by the name of the statistics file");
    keys.add("compulsory","maxneighbours","10000","The maximum number of neighbors an atom can have");
    keys.add("compulsory","idum","0","The random number seed");
    keys.add("compulsory","ndim","3","The dimensionality of the system (some interesting LJ clusters are two dimensional)");
    keys.add("compulsory","wrapatoms","false","If true, atomic coordinates are written wrapped in minimal cell");
  }

  explicit SimpleMD( const CLToolOptions& co ) :
    CLTool(co),
    write_positions_first(true),
    write_statistics_first(true),
    write_statistics_last_time_reopened(0),
    write_statistics_fp(NULL)
  {
    inputdata=ifile;
  }

private:

  void
  read_input(double& temperature,
             double& tstep,
             double& friction,
             double& forcecutoff,
             double& listcutoff,
             int&    nstep,
             int&    nconfig,
             int&    nstat,
             bool&   wrapatoms,
             std::string& inputfile,
             std::string& outputfile,
             std::string& trajfile,
             std::string& statfile,
             int&    maxneighbours,
             int&    ndim,
             int&    idum,
             double& epsilon,
             double& sigma)
  {

    // Read everything from input file
    char buffer1[256];
    std::string tempstr; parse("temperature",tempstr);
    if( tempstr!="NVE" ) Tools::convert(tempstr,temperature);
    parse("tstep",tstep);
    std::string frictionstr; parse("friction",frictionstr);
    if( tempstr!="NVE" ) {
      if(frictionstr=="off") { std::fprintf(stderr,"Specify friction for thermostat\n"); std::exit(1); }
      Tools::convert(frictionstr,friction);
    }
    parse("forcecutoff",forcecutoff);
    parse("listcutoff",listcutoff);
    parse("nstep",nstep);
    parse("maxneighbours",maxneighbours);
    parse("idum",idum);
    parse("epsilon",epsilon);
    parse("sigma",sigma);

    // Read in stuff with sanity checks
    parse("inputfile",inputfile);
    if(inputfile.length()==0) {
      std::fprintf(stderr,"Specify input file\n");
      std::exit(1);
    }
    parse("outputfile",outputfile);
    if(outputfile.length()==0) {
      std::fprintf(stderr,"Specify output file\n");
      std::exit(1);
    }
    std::string nconfstr; parse("nconfig",nconfstr);
    std::sscanf(nconfstr.c_str(),"%100d %255s",&nconfig,buffer1);
    trajfile=buffer1;
    if(trajfile.length()==0) {
      std::fprintf(stderr,"Specify traj file\n");
      std::exit(1);
    }
    std::string nstatstr; parse("nstat",nstatstr);
    std::sscanf(nstatstr.c_str(),"%100d %255s",&nstat,buffer1);
    statfile=buffer1;
    if(statfile.length()==0) {
      std::fprintf(stderr,"Specify stat file\n");
      std::exit(1);
    }
    parse("ndim",ndim);
    if(ndim<1 || ndim>3) {
      std::fprintf(stderr,"ndim should be 1,2 or 3\n");
      std::exit(1);
    }
    std::string w;
    parse("wrapatoms",w);
    wrapatoms=false;
    if(w.length()>0 && (w[0]=='T' || w[0]=='t')) wrapatoms=true;
  }

  void read_natoms(const std::string & inputfile,int & natoms) {
// read the number of atoms in file "input.xyz"
    FILE* fp=fopen(inputfile.c_str(),"r");
    if(!fp) {
      std::fprintf(stderr,"ERROR: file %s not found\n",inputfile.c_str());
      std::exit(1);
    }

// call fclose when fp goes out of scope
    auto deleter=[](FILE* f) { fclose(f); };
    std::unique_ptr<FILE,decltype(deleter)> fp_deleter(fp,deleter);

    int ret=std::fscanf(fp,"%1000d",&natoms);
    if(ret==0) plumed_error() <<"Error reading number of atoms from file "<<inputfile;
  }

  void read_positions(const std::string& inputfile,int natoms,std::vector<Vector>& positions,double cell[3]) {
// read positions and cell from a file called inputfile
// natoms (input variable) and number of atoms in the file should be consistent
    FILE* fp=fopen(inputfile.c_str(),"r");
    if(!fp) {
      std::fprintf(stderr,"ERROR: file %s not found\n",inputfile.c_str());
      std::exit(1);
    }
// call fclose when fp goes out of scope
    auto deleter=[](FILE* f) { fclose(f); };
    std::unique_ptr<FILE,decltype(deleter)> fp_deleter(fp,deleter);

    char buffer[256];
    char atomname[256];
    char* cret=fgets(buffer,256,fp);
    if(cret==nullptr) plumed_error() <<"Error reading buffer from file "<<inputfile;
    int ret=std::fscanf(fp,"%1000lf %1000lf %1000lf",&cell[0],&cell[1],&cell[2]);
    if(ret==0) plumed_error() <<"Error reading cell line from file "<<inputfile;
    for(int i=0; i<natoms; i++) {
      ret=std::fscanf(fp,"%255s %1000lf %1000lf %1000lf",atomname,&positions[i][0],&positions[i][1],&positions[i][2]);
// note: atomname is read but not used
      if(ret==0) plumed_error() <<"Error reading atom line from file "<<inputfile;
    }
  }

  void randomize_velocities(const int natoms,const int ndim,const double temperature,const std::vector<double>&masses,std::vector<Vector>& velocities,Random&random) {
// randomize the velocities according to the temperature
    for(int iatom=0; iatom<natoms; iatom++) for(int i=0; i<ndim; i++)
        velocities[iatom][i]=std::sqrt(temperature/masses[iatom])*random.Gaussian();
  }

  void pbc(const double cell[3],const Vector & vin,Vector & vout) {
// apply periodic boundary condition to a vector
    for(int i=0; i<3; i++) {
      vout[i]=vin[i]-std::floor(vin[i]/cell[i]+0.5)*cell[i];
    }
  }

  void check_list(const int natoms,const std::vector<Vector>& positions,const std::vector<Vector>&positions0,const double listcutoff,
                  const double forcecutoff,bool & recompute)
  {
// check if the neighbour list have to be recomputed
    recompute=false;
    auto delta2=(0.5*(listcutoff-forcecutoff))*(0.5*(listcutoff-forcecutoff));
// if ANY atom moved more than half of the skin thickness, recompute is set to .true.
    for(int iatom=0; iatom<natoms; iatom++) {
      if(modulo2(positions[iatom]-positions0[iatom])>delta2) recompute=true;
    }
  }


  void compute_list(const int natoms,const std::vector<Vector>& positions,const double cell[3],const double listcutoff,
                    std::vector<std::vector<int> >& list) {
    double listcutoff2=listcutoff*listcutoff; // squared list cutoff
    list.assign(natoms,std::vector<int>());
    #   pragma omp parallel for num_threads(OpenMP::getNumThreads()) schedule(static,1)
    for(int iatom=0; iatom<natoms-1; iatom++) {
      for(int jatom=iatom+1; jatom<natoms; jatom++) {
        auto distance=positions[iatom]-positions[jatom];
        Vector distance_pbc; // minimum-image distance of the two atoms
        pbc(cell,distance,distance_pbc);
// if the interparticle distance is larger than the cutoff, skip
<<<<<<< HEAD
        double d2=0; for(int k=0; k<3; k++) d2+=distance_pbc[k]*distance_pbc[k];
        if(d2>listcutoff2)continue;
        if(point[iatom+1]>listsize) {
// too many neighbours
          std::fprintf(stderr,"%s","Verlet list size exceeded\n");
          std::fprintf(stderr,"%s","Increase maxneighbours\n");
          std::exit(1);
        }
        list[point[iatom+1]]=jatom;
        point[iatom+1]++;
=======
        if(modulo2(distance_pbc)>listcutoff2)continue;
        list[iatom].push_back(jatom);
>>>>>>> acfae8be
      }
    }
  }

  void compute_forces(const int natoms,double epsilon, double sigma,const std::vector<Vector>& positions,const double cell[3],
                      double forcecutoff,const std::vector<std::vector<int> >& list,std::vector<Vector>& forces,double & engconf)
  {
    double forcecutoff2=forcecutoff*forcecutoff; // squared force cutoff
    engconf=0.0;
    double engconf_tmp=0.0; // separate variable for reduction (gcc 4.8 does not make reductions on references)
    for(int i=0; i<natoms; i++)for(int k=0; k<3; k++) forces[i][k]=0.0;
    double engcorrection=4.0*epsilon*(1.0/std::pow(forcecutoff2/(sigma*sigma),6.0)-1.0/std::pow(forcecutoff2/(sigma*sigma),3)); // energy necessary shift the potential avoiding discontinuities
    #   pragma omp parallel num_threads(OpenMP::getNumThreads())
    {
      std::vector<Vector> omp_forces(forces.size());
      #pragma omp for reduction(+:engconf_tmp) schedule(static,1) nowait
      for(int iatom=0; iatom<natoms-1; iatom++) {
        for(int jlist=0; jlist<list[iatom].size(); jlist++) {
          const int jatom=list[iatom][jlist];
          auto distance=positions[iatom]-positions[jatom];
          Vector distance_pbc;    // minimum-image distance of the two atoms
          pbc(cell,distance,distance_pbc);
          auto distance_pbc2=modulo2(distance_pbc);   // squared minimum-image distance
// if the interparticle distance is larger than the cutoff, skip
          if(distance_pbc2>forcecutoff2) continue;
          auto distance_pbcm2=sigma*sigma/distance_pbc2;
          auto distance_pbcm6=distance_pbcm2*distance_pbcm2*distance_pbcm2;
          auto distance_pbcm8=distance_pbcm6*distance_pbcm2;
          auto distance_pbcm12=distance_pbcm6*distance_pbcm6;
          auto distance_pbcm14=distance_pbcm12*distance_pbcm2;
          engconf_tmp+=4.0*epsilon*(distance_pbcm12 - distance_pbcm6) - engcorrection;
          auto f=24.0*distance_pbc*(2.0*distance_pbcm14-distance_pbcm8)*epsilon/sigma;
          omp_forces[iatom]+=f;
          omp_forces[jatom]-=f;
        }
      }
      #     pragma omp critical
      for(unsigned i=0; i<omp_forces.size(); i++) forces[i]+=omp_forces[i];
    }

    engconf=engconf_tmp;

  }

  void compute_engkin(const int natoms,const std::vector<double>& masses,const std::vector<Vector>& velocities,double & engkin)
  {
// calculate the kinetic energy from the velocities
    engkin=0.0;
    for(int iatom=0; iatom<natoms; iatom++) {
      engkin+=0.5*masses[iatom]*modulo2(velocities[iatom]);
    }
  }


  void thermostat(const int natoms,const int ndim,const std::vector<double>& masses,const double dt,const double friction,
                  const double temperature,std::vector<Vector>& velocities,double & engint,Random & random) {
// Langevin thermostat, implemented as described in Bussi and Parrinello, Phys. Rev. E (2007)
// it is a linear combination of old velocities and new, randomly chosen, velocity,
// with proper coefficients
    double c1=std::exp(-friction*dt);
    for(int iatom=0; iatom<natoms; iatom++) {
      double c2=std::sqrt((1.0-c1*c1)*temperature/masses[iatom]);
      for(int i=0; i<ndim; i++) {
        engint+=0.5*masses[iatom]*velocities[iatom][i]*velocities[iatom][i];
        velocities[iatom][i]=c1*velocities[iatom][i]+c2*random.Gaussian();
        engint-=0.5*masses[iatom]*velocities[iatom][i]*velocities[iatom][i];
      }
    }
  }

  void write_positions(const std::string& trajfile,int natoms,const std::vector<Vector>& positions,const double cell[3],const bool wrapatoms)
  {
// write positions on file trajfile
// positions are appended at the end of the file
    Vector pos;
    FILE*fp;
    if(write_positions_first) {
      fp=fopen(trajfile.c_str(),"w");
      write_positions_first=false;
    } else {
      fp=fopen(trajfile.c_str(),"a");
    }
    std::fprintf(fp,"%d\n",natoms);
    std::fprintf(fp,"%f %f %f\n",cell[0],cell[1],cell[2]);
    for(int iatom=0; iatom<natoms; iatom++) {
// usually, it is better not to apply pbc here, so that diffusion
// is more easily calculated from a trajectory file:
      if(wrapatoms) pbc(cell,positions[iatom],pos);
      else pos=positions[iatom];
      std::fprintf(fp,"Ar %10.7f %10.7f %10.7f\n",pos[0],pos[1],pos[2]);
    }
    fclose(fp);
  }

  void write_final_positions(const std::string& outputfile,int natoms,const std::vector<Vector>& positions,const double cell[3],const bool wrapatoms)
  {
// write positions on file outputfile
    Vector pos;
    FILE*fp;
    fp=fopen(outputfile.c_str(),"w");
    std::fprintf(fp,"%d\n",natoms);
    std::fprintf(fp,"%f %f %f\n",cell[0],cell[1],cell[2]);
    for(int iatom=0; iatom<natoms; iatom++) {
// usually, it is better not to apply pbc here, so that diffusion
// is more easily calculated from a trajectory file:
      if(wrapatoms) pbc(cell,positions[iatom],pos);
      else pos=positions[iatom];
      std::fprintf(fp,"Ar %10.7f %10.7f %10.7f\n",pos[0],pos[1],pos[2]);
    }
    fclose(fp);
  }


  void write_statistics(const std::string & statfile,const int istep,const double tstep,
                        const int natoms,const int ndim,const double engkin,const double engconf,const double engint) {
// write statistics on file statfile
    if(write_statistics_first) {
// first time this routine is called, open the file
      write_statistics_fp=fopen(statfile.c_str(),"w");
      write_statistics_first=false;
    }
    if(istep-write_statistics_last_time_reopened>100) {
// every 100 steps, reopen the file to flush the buffer
      fclose(write_statistics_fp);
      write_statistics_fp=fopen(statfile.c_str(),"a");
      write_statistics_last_time_reopened=istep;
    }
    std::fprintf(write_statistics_fp,"%d %f %f %f %f %f\n",istep,istep*tstep,2.0*engkin/double(ndim*natoms),engconf,engkin+engconf,engkin+engconf+engint);
  }



  int main(FILE* in,FILE*out,PLMD::Communicator& pc) override {
    int            natoms;       // number of atoms
    std::vector<Vector> positions;    // atomic positions
    std::vector<Vector> velocities;   // velocities
    std::vector<double> masses;       // masses
    std::vector<Vector> forces;       // forces
    double         cell[3];      // cell size
    double         cell9[3][3];  // cell size

// neighbour list variables
// see Allen and Tildesey book for details
    std::vector< std::vector<int> >  list; // neighbour list
    std::vector<Vector> positions0;   // reference atomic positions, i.e. positions when the neighbour list

// input parameters
// all of them have a reasonable default value, set in read_input()
    double      tstep;             // simulation timestep
    double      temperature;       // temperature
    double      friction;          // friction for Langevin dynamics (for NVE, use 0)
    double      listcutoff;        // cutoff for neighbour list
    double      forcecutoff;       // cutoff for forces
    int         nstep;             // number of steps
    int         nconfig;           // stride for output of configurations
    int         nstat;             // stride for output of statistics
    int         maxneighbour;      // maximum average number of neighbours per atom
    int         ndim;              // dimensionality of the system (1, 2, or 3)
    int         idum;              // seed
    int         plumedWantsToStop; // stop flag
    bool        wrapatoms;         // if true, atomic coordinates are written wrapped in minimal cell
    std::string inputfile;         // name of file with starting configuration (xyz)
    std::string outputfile;        // name of file with final configuration (xyz)
    std::string trajfile;          // name of the trajectory file (xyz)
    std::string statfile;          // name of the file with statistics

    double      epsilon, sigma;    // LJ parameters

    double engkin;                 // kinetic energy
    double engconf;                // configurational energy
    double engint;                 // integral for conserved energy in Langevin dynamics

    bool recompute_list;           // control if the neighbour list have to be recomputed

    Random random;                 // random numbers stream

    std::unique_ptr<PlumedMain> plumed;

// Commenting the next line it is possible to switch-off plumed
    plumed=Tools::make_unique<PLMD::PlumedMain>();

    if(plumed) {
      int s=sizeof(double);
      plumed->cmd("setRealPrecision",&s);
    }

    read_input(temperature,tstep,friction,forcecutoff,
               listcutoff,nstep,nconfig,nstat,
               wrapatoms,inputfile,outputfile,trajfile,statfile,
               maxneighbour,ndim,idum,epsilon,sigma);

// number of atoms is read from file inputfile
    read_natoms(inputfile,natoms);

// write the parameters in output so they can be checked
    std::fprintf(out,"%s %s\n","Starting configuration           :",inputfile.c_str());
    std::fprintf(out,"%s %s\n","Final configuration              :",outputfile.c_str());
    std::fprintf(out,"%s %d\n","Number of atoms                  :",natoms);
    std::fprintf(out,"%s %f\n","Temperature                      :",temperature);
    std::fprintf(out,"%s %f\n","Time step                        :",tstep);
    std::fprintf(out,"%s %f\n","Friction                         :",friction);
    std::fprintf(out,"%s %f\n","Cutoff for forces                :",forcecutoff);
    std::fprintf(out,"%s %f\n","Cutoff for neighbour list        :",listcutoff);
    std::fprintf(out,"%s %d\n","Number of steps                  :",nstep);
    std::fprintf(out,"%s %d\n","Stride for trajectory            :",nconfig);
    std::fprintf(out,"%s %s\n","Trajectory file                  :",trajfile.c_str());
    std::fprintf(out,"%s %d\n","Stride for statistics            :",nstat);
    std::fprintf(out,"%s %s\n","Statistics file                  :",statfile.c_str());
    std::fprintf(out,"%s %d\n","Max average number of neighbours :",maxneighbour);
    std::fprintf(out,"%s %d\n","Dimensionality                   :",ndim);
    std::fprintf(out,"%s %d\n","Seed                             :",idum);
    std::fprintf(out,"%s %s\n","Are atoms wrapped on output?     :",(wrapatoms?"T":"F"));
    std::fprintf(out,"%s %f\n","Epsilon                          :",epsilon);
    std::fprintf(out,"%s %f\n","Sigma                            :",sigma);

// Setting the seed
    random.setSeed(idum);

// allocation of dynamical arrays
    positions.resize(natoms);
    positions0.resize(natoms);
    velocities.resize(natoms);
    forces.resize(natoms);
    masses.resize(natoms);
    list.resize(natoms);

// masses are hard-coded to 1
    for(int i=0; i<natoms; ++i) masses[i]=1.0;

// energy integral initialized to 0
    engint=0.0;

// positions are read from file inputfile
    read_positions(inputfile,natoms,positions,cell);

// velocities are randomized according to temperature
    randomize_velocities(natoms,ndim,temperature,masses,velocities,random);

    if(plumed) {
      plumed->cmd("setNoVirial");
      plumed->cmd("setNatoms",&natoms);
      plumed->cmd("setMDEngine","simpleMD");
      plumed->cmd("setTimestep",&tstep);
      plumed->cmd("setPlumedDat","plumed.dat");
      int pversion=0;
      plumed->cmd("getApiVersion",&pversion);
// setting kbT is only implemented with api>1
// even if not necessary in principle in SimpleMD (which is part of plumed)
// we leave the check here as a reference
      if(pversion>1) {
        plumed->cmd("setKbT",&temperature);
      }
      plumed->cmd("init");
    }

// neighbour list are computed, and reference positions are saved
    compute_list(natoms,positions,cell,listcutoff,list);

    int list_size=0;
    for(int i=0; i<list.size(); i++) list_size+=list[i].size();
    std::fprintf(out,"List size: %d\n",list_size);
    for(int iatom=0; iatom<natoms; ++iatom) positions0[iatom]=positions[iatom];

// forces are computed before starting md
    compute_forces(natoms,epsilon,sigma,positions,cell,forcecutoff,list,forces,engconf);

// remove forces if ndim<3
    if(ndim<3)
      for(int iatom=0; iatom<natoms; ++iatom) for(int k=ndim; k<3; ++k) forces[iatom][k]=0.0;

// here is the main md loop
// Langevin thermostat is applied before and after a velocity-Verlet integrator
// the overall structure is:
//   thermostat
//   update velocities
//   update positions
//   (eventually recompute neighbour list)
//   compute forces
//   update velocities
//   thermostat
//   (eventually dump output informations)
    for(int istep=0; istep<nstep; istep++) {
      thermostat(natoms,ndim,masses,0.5*tstep,friction,temperature,velocities,engint,random);

      for(int iatom=0; iatom<natoms; iatom++)
        velocities[iatom]+=forces[iatom]*0.5*tstep/masses[iatom];

      for(int iatom=0; iatom<natoms; iatom++)
        positions[iatom]+=velocities[iatom]*tstep;

// a check is performed to decide whether to recalculate the neighbour list
      check_list(natoms,positions,positions0,listcutoff,forcecutoff,recompute_list);
      if(recompute_list) {
        compute_list(natoms,positions,cell,listcutoff,list);
        for(int iatom=0; iatom<natoms; ++iatom) positions0[iatom]=positions[iatom];
        int list_size=0;
        for(int i=0; i<list.size(); i++) list_size+=list[i].size();
        std::fprintf(out,"List size: %d\n",list_size);
      }

      compute_forces(natoms,epsilon,sigma,positions,cell,forcecutoff,list,forces,engconf);

      if(plumed) {
        int istepplusone=istep+1;
        plumedWantsToStop=0;
        for(int i=0; i<3; i++)for(int k=0; k<3; k++) cell9[i][k]=0.0;
        for(int i=0; i<3; i++) cell9[i][i]=cell[i];
        plumed->cmd("setStep",&istepplusone);
        plumed->cmd("setMasses",&masses[0]);
        plumed->cmd("setForces",&forces[0][0]);
        plumed->cmd("setEnergy",&engconf);
        plumed->cmd("setPositions",&positions[0][0]);
        plumed->cmd("setBox",&cell9[0][0]);
        plumed->cmd("setStopFlag",&plumedWantsToStop);
        plumed->cmd("calc");
        if(plumedWantsToStop) nstep=istep;
      }
// remove forces if ndim<3
      if(ndim<3)
        for(int iatom=0; iatom<natoms; ++iatom) for(int k=ndim; k<3; ++k) forces[iatom][k]=0.0;

      for(int iatom=0; iatom<natoms; iatom++)
        velocities[iatom]+=forces[iatom]*0.5*tstep/masses[iatom];

      thermostat(natoms,ndim,masses,0.5*tstep,friction,temperature,velocities,engint,random);

// kinetic energy is calculated
      compute_engkin(natoms,masses,velocities,engkin);

// eventually, write positions and statistics
      if((istep+1)%nconfig==0) write_positions(trajfile,natoms,positions,cell,wrapatoms);
      if((istep+1)%nstat==0)   write_statistics(statfile,istep+1,tstep,natoms,ndim,engkin,engconf,engint);

    }

// call final plumed jobs
    plumed->cmd("runFinalJobs");

// write final positions
    write_final_positions(outputfile,natoms,positions,cell,wrapatoms);

// close the statistic file if it was open:
    if(write_statistics_fp) fclose(write_statistics_fp);

    return 0;
  }


};

PLUMED_REGISTER_CLTOOL(SimpleMD,"simplemd")

}
}



<|MERGE_RESOLUTION|>--- conflicted
+++ resolved
@@ -271,21 +271,8 @@
         Vector distance_pbc; // minimum-image distance of the two atoms
         pbc(cell,distance,distance_pbc);
 // if the interparticle distance is larger than the cutoff, skip
-<<<<<<< HEAD
-        double d2=0; for(int k=0; k<3; k++) d2+=distance_pbc[k]*distance_pbc[k];
-        if(d2>listcutoff2)continue;
-        if(point[iatom+1]>listsize) {
-// too many neighbours
-          std::fprintf(stderr,"%s","Verlet list size exceeded\n");
-          std::fprintf(stderr,"%s","Increase maxneighbours\n");
-          std::exit(1);
-        }
-        list[point[iatom+1]]=jatom;
-        point[iatom+1]++;
-=======
         if(modulo2(distance_pbc)>listcutoff2)continue;
         list[iatom].push_back(jatom);
->>>>>>> acfae8be
       }
     }
   }
