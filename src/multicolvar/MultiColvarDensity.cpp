/* +++++++++++++++++++++++++++++++++++++++++++++++++++++++++++++++++++++++++
   Copyright (c) 2012-2015 The plumed team
   (see the PEOPLE file at the root of the distribution for a list of names)

   See http://www.plumed-code.org for more information.

   This file is part of plumed, version 2.

   plumed is free software: you can redistribute it and/or modify
   it under the terms of the GNU Lesser General Public License as published by
   the Free Software Foundation, either version 3 of the License, or
   (at your option) any later version.

   plumed is distributed in the hope that it will be useful,
   but WITHOUT ANY WARRANTY; without even the implied warranty of
   MERCHANTABILITY or FITNESS FOR A PARTICULAR PURPOSE.  See the
   GNU Lesser General Public License for more details.

   You should have received a copy of the GNU Lesser General Public License
   along with plumed.  If not, see <http://www.gnu.org/licenses/>.
+++++++++++++++++++++++++++++++++++++++++++++++++++++++++++++++++++++++++ */
#include "core/ActionAtomistic.h"
#include "core/ActionPilot.h"
#include "core/ActionRegister.h"
#include "tools/Pbc.h"
#include "tools/File.h"
#include "core/PlumedMain.h"
#include "core/Atoms.h"
#include "tools/Units.h"
#include <cstdio>
#include "core/SetupMolInfo.h"
#include "core/ActionSet.h"
#include "MultiColvarBase.h"
#include "tools/Grid.h"
#include "tools/KernelFunctions.h"
#include "vesselbase/ActionWithInputVessel.h"
#include "vesselbase/StoreDataVessel.h"

using namespace std;

namespace PLMD
{
namespace multicolvar {

//+PLUMEDOC ANALYSIS MULTICOLVARDENS
/*
Dump atom positions and multicolvar on a file.

\par Examples


*/
//+ENDPLUMEDOC

class MultiColvarDensity :
  public ActionPilot,
  public ActionAtomistic,
  public vesselbase::ActionWithInputVessel
{
  std::string kerneltype;
  bool nomemory,cube;
  double norm;
  bool firststep;
  bool fractional;
  unsigned rstride;
  std::string filename;
  Grid* gg;
  MultiColvarBase* mycolv; 
  std::vector<unsigned> nbins;
  std::vector<double> bw;
  std::vector<unsigned> directions;
public:
  MultiColvarDensity(const ActionOptions&);
  ~MultiColvarDensity();
  static void registerKeywords( Keywords& keys );
  void calculate(){}
  void calculateNumericalDerivatives( ActionWithValue* a=NULL ){ plumed_error(); }
  void apply(){}
  void update();
};

PLUMED_REGISTER_ACTION(MultiColvarDensity,"MULTICOLVARDENS")

void MultiColvarDensity::registerKeywords( Keywords& keys ){
  Action::registerKeywords( keys );
  ActionPilot::registerKeywords( keys );
  ActionAtomistic::registerKeywords( keys );
  ActionWithInputVessel::registerKeywords( keys );
  keys.add("compulsory","STRIDE","1","the frequency with which the data should be collected and added to the grid");
  keys.add("compulsory","RUN","the frequency with which the density profile is written out");
  keys.add("atoms","ORIGIN","we will use the position of this atom as the origin");
  keys.add("compulsory","DIR","the direction in which to calculate the density profile");
  keys.add("compulsory","NBINS","the number of bins to use to represent the density profile");
  keys.add("compulsory","BANDWIDTH","the bandwidths for kernel density esimtation");
  keys.add("compulsory","KERNEL","gaussian","the kernel function you are using.  More details on  the kernels available "
                                            "in plumed plumed can be found in \\ref kernelfunctions.");
  keys.add("compulsory","OFILE","density","the file on which to write the profile");
  keys.addFlag("FRACTIONAL",false,"use fractional coordinates on the x-axis");
  keys.addFlag("NOMEMORY",false,"do a block averaging rather than a cumulative average");
  keys.addFlag("DUMP_CUBE",false,"write out a Gaussian cube file to visualise the three dimensional density");
}

MultiColvarDensity::MultiColvarDensity(const ActionOptions&ao):
  Action(ao),
  ActionPilot(ao),
  ActionAtomistic(ao),
  ActionWithInputVessel(ao),
  norm(0),
  firststep(true)
{

  std::vector<AtomNumber> atom;
  parseAtomList("ORIGIN",atom);
  if( atom.size()!=1 ) error("should only be one atom specified");
  log.printf("  origin is at position of atom : %d\n",atom[0].serial() );

  readArgument("store");
  mycolv = dynamic_cast<MultiColvarBase*>( getDependencies()[0] );
  plumed_assert( getDependencies().size()==1 ); 
  if(!mycolv) error("action labeled " + mycolv->getLabel() + " is not a multicolvar");

  parse("OFILE",filename); parse("RUN",rstride);
  if(filename.length()==0) error("name out output file was not specified");

  parseVector("NBINS",nbins); parseFlag("NOMEMORY",nomemory);
  parse("KERNEL",kerneltype); parseVector("BANDWIDTH",bw); parseFlag("FRACTIONAL",fractional);
  std::string direction; parse("DIR",direction);
  log.printf("  calculating density profile along ");
  if( direction=="x" ){
      if( bw.size()!=1 || nbins.size()!=1 ) error("BANDWIDTH or NBINS has wrong dimensionality");
      log.printf("x axis");
      directions.resize(1); directions[0]=0;
  } else if( direction=="y" ){
      if( bw.size()!=1 || nbins.size()!=1 ) error("BANDWIDTH or NBINS has wrong dimensionality");
      log.printf("y axis");
      directions.resize(1); directions[0]=1;
  } else if( direction=="z" ){
      if( bw.size()!=1 || nbins.size()!=1 ) error("BANDWIDTH or NBINS has wrong dimensionality");
      log.printf("z axis");
      directions.resize(1); directions[0]=2;
  } else if( direction=="xy" ){
      if( bw.size()!=2 || nbins.size()!=2 ) error("BANDWIDTH or NBINS has wrong dimensionality");
      log.printf("x and y axes");
      directions.resize(2); directions[0]=0; directions[1]=1;
  } else if( direction=="xz" ){
      if( bw.size()!=2 || nbins.size()!=2 ) error("BANDWIDTH or NBINS has wrong dimensionality");
      log.printf("x and z axes");
      directions.resize(2); directions[0]=0; directions[1]=2;
  } else if( direction=="yz" ){
      if( bw.size()!=2 || nbins.size()!=2 ) error("BANDWIDTH or NBINS has wrong dimensionality");
      log.printf("y and z axis");
      directions.resize(2); directions[0]=1; directions[1]=2;
  } else if( direction=="xyz" ){
      if( bw.size()!=3 || nbins.size()!=3 ) error("BANDWIDTH or NBINS has wrong dimensionality");
      log.printf("x, y and z axes");
      directions.resize(3); directions[0]=0; directions[1]=1; directions[2]=2;
  } else {
     error( direction + " is not valid gradient direction");
  } 
  log.printf(" for colvars calculated by action %s \n",mycolv->getLabel().c_str() );
  parseFlag("DUMP_CUBE",cube);
  if( cube && directions.size()!=3 ) error("can only dump gaussian cube file with three dimensional plots");

  checkRead(); requestAtoms(atom); 
  // Stupid dependencies cleared by requestAtoms - why GBussi why? That's got me so many times
  addDependency( mycolv );
}

MultiColvarDensity::~MultiColvarDensity(){
  delete gg;
}

void MultiColvarDensity::update(){
  if(firststep){
     std::vector<bool> pbc(nbins.size()); std::vector<double> min(nbins.size()), max(nbins.size());
     std::vector<std::string> args(nbins.size()), gmin(nbins.size()), gmax(nbins.size());;
     for(unsigned i=0;i<directions.size();++i){
         min[i]=-0.5; max[i]=0.5; pbc[i]=true;
         if( directions[i]==0 ) args[i]="x";
         else if( directions[i]==1 ) args[i]="y";
         else if( directions[i]==2 ) args[i]="z";
         else plumed_error();
     }
     if( !fractional ){
         if( !mycolv->getPbc().isOrthorombic() ) error("I think that density profiles with non-orthorhombic cells don't work.  If you want it have a look and see if you can work it out");

         for(unsigned i=0;i<directions.size();++i){
             min[i]*=mycolv->getBox()(directions[i],directions[i]);
             max[i]*=mycolv->getBox()(directions[i],directions[i]); 
         }
     }
     for(unsigned i=0;i<directions.size();++i){ Tools::convert(min[i],gmin[i]); Tools::convert(max[i],gmax[i]); }

     if( plumed.getRestart() ){
        error("restarting of MultiColvarDensity is not yet implemented");
     } else {
        // Setup the grid
        std::string funcl=mycolv->getLabel() + ".dens";
        gg = new Grid(funcl,args,gmin,gmax,nbins,true,true,true,pbc,gmin,gmax);
     }
     firststep=false;    // We only have the first step once
  } else {
      for(unsigned i=0;i<directions.size();++i){
          double max; Tools::convert( gg->getMax()[i], max );
          if( fabs( 2*max - mycolv->getBox()(directions[i],directions[i]) )>epsilon ) error("box size should be fixed.  Use FRACTIONAL");
      }
  } 

  vesselbase::StoreDataVessel* stash=dynamic_cast<vesselbase::StoreDataVessel*>( getPntrToArgument() );
  plumed_dbg_assert( stash ); std::vector<double> cvals( mycolv->getNumberOfQuantities() );
  Vector origin = getPosition(0); std::vector<double> pp( directions.size() );
<<<<<<< HEAD
  for(unsigned i=0;i<mycolv->getFullNumberOfTasks();++i){
      stash->retrieveValue( i, false, cvals );
      Vector apos = pbcDistance( mycolv->getCentralAtomPos( mycolv->getTaskCode(i) ), origin );
      Vector fpos = getPbc().realToScaled( apos );
=======
  std::vector<double> cvals( mycolv->getNumberOfQuantities()-4 ); 
  for(unsigned i=0;i<mycolv->getFullNumberOfTasks();++i){
      mycolv->getValueForTask( i, cvals );
      Vector fpos, apos = pbcDistance( mycolv->getCentralAtomPosition(i), origin );
      if( fractional ){ fpos = getPbc().realToScaled( apos ); } else { fpos=apos; }
>>>>>>> e3a56594
      for(unsigned j=0;j<directions.size();++j) pp[j]=fpos[ directions[j] ];
      KernelFunctions kernel( pp, bw, kerneltype, false, cvals[0]*cvals[1], true );
      gg->addKernel( kernel ); norm += cvals[0];    
  }

  // Output and reset the counter if required
  if( getStep()%rstride==0 ){  // && getStep()>0 ){
      // Normalise prior to output
      gg->scaleAllValuesAndDerivatives( 1.0 / norm );

      OFile gridfile; gridfile.link(*this); gridfile.setBackupString("analysis");
      gridfile.open( filename ); 
      if( cube ) gg->writeCubeFile( gridfile );
      else gg->writeToFile( gridfile ); 
      gridfile.close();

      if( nomemory ){ 
        gg->clear(); norm=0.0; 
      } else {
        // Unormalise after output
        gg->scaleAllValuesAndDerivatives( norm );
      }
  }

}

}
}<|MERGE_RESOLUTION|>--- conflicted
+++ resolved
@@ -209,18 +209,10 @@
   vesselbase::StoreDataVessel* stash=dynamic_cast<vesselbase::StoreDataVessel*>( getPntrToArgument() );
   plumed_dbg_assert( stash ); std::vector<double> cvals( mycolv->getNumberOfQuantities() );
   Vector origin = getPosition(0); std::vector<double> pp( directions.size() );
-<<<<<<< HEAD
   for(unsigned i=0;i<mycolv->getFullNumberOfTasks();++i){
       stash->retrieveValue( i, false, cvals );
       Vector apos = pbcDistance( mycolv->getCentralAtomPos( mycolv->getTaskCode(i) ), origin );
-      Vector fpos = getPbc().realToScaled( apos );
-=======
-  std::vector<double> cvals( mycolv->getNumberOfQuantities()-4 ); 
-  for(unsigned i=0;i<mycolv->getFullNumberOfTasks();++i){
-      mycolv->getValueForTask( i, cvals );
-      Vector fpos, apos = pbcDistance( mycolv->getCentralAtomPosition(i), origin );
       if( fractional ){ fpos = getPbc().realToScaled( apos ); } else { fpos=apos; }
->>>>>>> e3a56594
       for(unsigned j=0;j<directions.size();++j) pp[j]=fpos[ directions[j] ];
       KernelFunctions kernel( pp, bw, kerneltype, false, cvals[0]*cvals[1], true );
       gg->addKernel( kernel ); norm += cvals[0];    
