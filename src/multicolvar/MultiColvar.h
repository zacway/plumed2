/* +++++++++++++++++++++++++++++++++++++++++++++++++++++++++++++++++++++++++
   Copyright (c) 2012-2016 The plumed team
   (see the PEOPLE file at the root of the distribution for a list of names)

   See http://www.plumed.org for more information.

   This file is part of plumed, version 2.

   plumed is free software: you can redistribute it and/or modify
   it under the terms of the GNU Lesser General Public License as published by
   the Free Software Foundation, either version 3 of the License, or
   (at your option) any later version.

   plumed is distributed in the hope that it will be useful,
   but WITHOUT ANY WARRANTY; without even the implied warranty of
   MERCHANTABILITY or FITNESS FOR A PARTICULAR PURPOSE.  See the
   GNU Lesser General Public License for more details.

   You should have received a copy of the GNU Lesser General Public License
   along with plumed.  If not, see <http://www.gnu.org/licenses/>.
+++++++++++++++++++++++++++++++++++++++++++++++++++++++++++++++++++++++++ */
#ifndef __PLUMED_multicolvar_MultiColvar_h
#define __PLUMED_multicolvar_MultiColvar_h

#include "MultiColvarBase.h"
#include "AtomValuePack.h"
#include "tools/SwitchingFunction.h"
#include <vector>

#define PLUMED_MULTICOLVAR_INIT(ao) Action(ao),MultiColvar(ao)

namespace PLMD {
namespace multicolvar {

/**
\ingroup INHERIT
This is the abstract base class to use for creating distributions of colvars and functions
thereof, whtin it there is \ref AddingAMultiColvar "information" as to how to go implementing these types of actions.
*/

class MultiColvar : public MultiColvarBase {
protected:
<<<<<<< HEAD
/// Read in the various SPECIES keywords
  void readSpeciesKeyword( const std::string& str1, const std::vector<std::string>& str2, std::vector<unsigned>& sizes, 
                           int& natoms, std::vector<AtomNumber>& all_atoms );
=======
>>>>>>> 33d3d5ef
/// Read in all the keywords that can be used to define atoms
  void readAtoms( int& natoms, std::vector<AtomNumber> all_atoms );
/// Read in ATOMS keyword
  void readAtomsLikeKeyword( const std::string & key, int& natoms, std::vector<AtomNumber>& all_atoms );
public:
  explicit MultiColvar(const ActionOptions&);
  ~MultiColvar(){}
  static void registerKeywords( Keywords& keys );
};

}
}

#endif<|MERGE_RESOLUTION|>--- conflicted
+++ resolved
@@ -40,12 +40,6 @@
 
 class MultiColvar : public MultiColvarBase {
 protected:
-<<<<<<< HEAD
-/// Read in the various SPECIES keywords
-  void readSpeciesKeyword( const std::string& str1, const std::vector<std::string>& str2, std::vector<unsigned>& sizes, 
-                           int& natoms, std::vector<AtomNumber>& all_atoms );
-=======
->>>>>>> 33d3d5ef
 /// Read in all the keywords that can be used to define atoms
   void readAtoms( int& natoms, std::vector<AtomNumber> all_atoms );
 /// Read in ATOMS keyword
