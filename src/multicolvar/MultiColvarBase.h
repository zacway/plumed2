--- conflicted
+++ resolved
@@ -121,15 +121,11 @@
   ~MultiColvarBase(){}
   static void registerKeywords( Keywords& keys );
 /// Turn on the derivatives 
-<<<<<<< HEAD
   void turnOnDerivatives();
 /// Add some derivatives to a particular component of a particular atom
   void addAtomDerivatives( const int& , const unsigned& , const Vector& , multicolvar::AtomValuePack& ) const ;
 /// Get the separation between a pair of vectors
   Vector getSeparation( const Vector& vec1, const Vector& vec2 ) const ;
-=======
-  virtual void turnOnDerivatives();
->>>>>>> 9ab557eb
 /// Do we use pbc to calculate this quantity
   bool usesPbc() const ;
 /// Apply PBCs over a set of distance vectors
