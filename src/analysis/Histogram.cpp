/* +++++++++++++++++++++++++++++++++++++++++++++++++++++++++++++++++++++++++
   Copyright (c) 2012-2016 The plumed team
   (see the PEOPLE file at the root of the distribution for a list of names)

   See http://www.plumed.org for more information.

   This file is part of plumed, version 2.

   plumed is free software: you can redistribute it and/or modify
   it under the terms of the GNU Lesser General Public License as published by
   the Free Software Foundation, either version 3 of the License, or
   (at your option) any later version.

   plumed is distributed in the hope that it will be useful,
   but WITHOUT ANY WARRANTY; without even the implied warranty of
   MERCHANTABILITY or FITNESS FOR A PARTICULAR PURPOSE.  See the
   GNU Lesser General Public License for more details.

   You should have received a copy of the GNU Lesser General Public License
   along with plumed.  If not, see <http://www.gnu.org/licenses/>.
+++++++++++++++++++++++++++++++++++++++++++++++++++++++++++++++++++++++++ */
#include "core/ActionRegister.h"
#include "tools/KernelFunctions.h"
#include "gridtools/ActionWithGrid.h"
#include "vesselbase/ActionWithVessel.h"
#include "vesselbase/StoreDataVessel.h"
#include "multicolvar/MultiColvarBase.h"
#include "core/PlumedMain.h"
#include "core/ActionSet.h"
#include "AnalysisBase.h"

namespace PLMD{
namespace analysis{

//+PLUMEDOC GRIDCALC HISTOGRAM
/* 
Accumulate the average probability density along a few CVs from a trajectory.

When using this method it is supposed that you have some collective variable \f$\zeta\f$ that 
gives a reasonable description of some physical or chemical phenomenon.  As an example of what we
mean by this suppose you wish to examine the following SN2 reaction:

\f[
 \textrm{OH}^- + \textrm{CH}_3Cl  \rightarrow \textrm{CH}_3OH + \textrm{Cl}^-
\f]

The distance between the chlorine atom and the carbon is an excellent collective variable, \f$\zeta\f$,
in this case because this distance is short for the reactant, \f$\textrm{CH}_3Cl\f$, because the carbon
and chlorine are chemically bonded, and because it is long for the product state when these two atoms are 
not chemically bonded.  We thus might want to accumulate the probability density, \f$P(\zeta)\f$, as a function of this distance
as this will provide us with information about the overall likelihood of the reaction.   Furthermore, the
free energy, \f$F(\zeta)\f$, is related to this probability density via:

\f[
F(\zeta) = - k_B T \ln P(\zeta)
\f]

Accumulating these probability densities is precisely what this Action can be used to do.  Furthermore, the conversion 
of the histogram to the free energy can be achieved by using the method \ref CONVERT_TO_FES.  

We calculate histograms within PLUMED using a method known as kernel density estimation, which you can read more about here:

https://en.wikipedia.org/wiki/Kernel_density_estimation

In PLUMED the value of \f$\zeta\f$ at each discrete instant in time in the trajectory is accumulated.  A kernel, \f$K(\zeta-\zeta(t'),\sigma)\f$,
centered at the current value, \f$\zeta(t)\f$, of this quantity is generated with a bandwith \f$\sigma\f$, which
is set by the user.  These kernels are then used to accumulate the ensemble average for the probability density:

\f[
\langle P(\zeta) \rangle = \frac{ \sum_{t'=0}^t w(t') K(\zeta-\zeta(t'),\sigma) }{ \sum_{t'=0}^t w(t') } 
\f]    

Here the sums run over a portion of the trajectory specified by the user.  The final quantity evalulated is a weighted 
average as the weights, \f$w(t')\f$, allow us to negate the effect any bias might have on the region of phase space 
sampled by the system.  This is discussed in the section of the manual on \ref Analysis.

A discrete analogue of kernel density estimation can also be used.  In this analogue the kernels in the above formula
are replaced by dirac delta functions.   When this method is used the final function calculated is no longer a probability
density - it is instead a probability mass function as each element of the function tells you the value of an integral 
between two points on your grid rather than the value of a (continuous) function on a grid. 

Additional material and examples can be also found in the tutorial \ref belfast-1. 
 
\par Examples

The following input monitors two torsional angles during a simulation
and outputs a continuos histogram as a function of them at the end of the simulation.
\verbatim
TORSION ATOMS=1,2,3,4 LABEL=r1
TORSION ATOMS=2,3,4,5 LABEL=r2
HISTOGRAM ...
  ARG=r1,r2 
  GRID_MIN=-3.14,-3.14 
  GRID_MAX=3.14,3.14 
  GRID_BIN=200,200
  BANDWIDTH=0.05,0.05 
  LABEL=hh
... HISTOGRAM

DUMPGRID GRID=hh FILE=histo
\endverbatim

The following input monitors two torsional angles during a simulation
and outputs a discrete histogram as a function of them at the end of the simulation.
\verbatim
TORSION ATOMS=1,2,3,4 LABEL=r1
TORSION ATOMS=2,3,4,5 LABEL=r2
HISTOGRAM ...
  ARG=r1,r2 
  USE_ALL_DATA
  KERNEL=DISCRETE
  GRID_MIN=-3.14,-3.14 
  GRID_MAX=3.14,3.14 
  GRID_BIN=200,200
  LABEL=hh
... HISTOGRAM

DUMPGRID GRID=hh FILE=histo
\endverbatim

The following input monitors two torsional angles during a simulation
and outputs the histogram accumulated thus far every 100000 steps.
\verbatim
TORSION ATOMS=1,2,3,4 LABEL=r1
TORSION ATOMS=2,3,4,5 LABEL=r2
HISTOGRAM ...
  ARG=r1,r2 
  GRID_MIN=-3.14,-3.14  
  GRID_MAX=3.14,3.14 
  GRID_BIN=200,200
  BANDWIDTH=0.05,0.05 
  LABEL=hh
... HISTOGRAM

DUMPGRID GRID=hh FILE=histo STRIDE=100000
\endverbatim

The following input monitors two torsional angles during a simulation
and outputs a separate histogram for each 100000 steps worth of trajectory.
Notice how the CLEAR keyword is used here and how it is not used in the 
previous example.

\verbatim
TORSION ATOMS=1,2,3,4 LABEL=r1
TORSION ATOMS=2,3,4,5 LABEL=r2
HISTOGRAM ...
  ARG=r1,r2 CLEAR=100000 
  GRID_MIN=-3.14,-3.14  
  GRID_MAX=3.14,3.14 
  GRID_BIN=200,200
  BANDWIDTH=0.05,0.05 
  GRID_WFILE=histo
  LABEL=hh
... HISTOGRAM

DUMPGRID GRID=hh FILE=histo STRIDE=100000
\endverbatim

*/
//+ENDPLUMEDOC

class Histogram : public gridtools::ActionWithGrid { 
private:
  double ww;
  bool in_apply, mvectors;
  KernelFunctions* kernel;
  std::vector<double> forcesToApply, finalForces;
  std::vector<vesselbase::ActionWithVessel*> myvessels;
  std::vector<vesselbase::StoreDataVessel*> stashes;
  AnalysisBase* my_analysis_object;
  gridtools::HistogramOnGrid* myhist; 
public:
  static void registerKeywords( Keywords& keys );
  explicit Histogram(const ActionOptions&ao);
  unsigned getNumberOfQuantities() const ;
  void prepareForAveraging();
  void performOperations( const bool& from_update );
  void finishAveraging();
  bool isPeriodic(){ return false; }
  unsigned getNumberOfDerivatives(); 
  bool onStep() const ;
  void turnOnDerivatives();
  void compute( const unsigned& , MultiValue& ) const ;
  void apply();
  void runFinalJobs();
};

PLUMED_REGISTER_ACTION(Histogram,"HISTOGRAM")

void Histogram::registerKeywords( Keywords& keys ){
  gridtools::ActionWithGrid::registerKeywords( keys ); keys.use("ARG");
  keys.add("optional","DATA","input data from action with vessel and compute histogram");
  keys.add("optional","VECTORS","input three dimsnional vectors for computing histogram");
  keys.add("compulsory","GRID_MIN","the lower bounds for the grid");
  keys.add("compulsory","GRID_MAX","the upper bounds for the grid");
  keys.add("optional","GRID_BIN","the number of bins for the grid");
  keys.add("optional","GRID_SPACING","the approximate grid spacing (to be used as an alternative or together with GRID_BIN)");
  keys.use("UPDATE_FROM"); keys.use("UPDATE_UNTIL");
}

Histogram::Histogram(const ActionOptions&ao):
Action(ao),
ActionWithGrid(ao),
ww(0.0),
in_apply(false),
<<<<<<< HEAD
kernel(NULL),
my_analysis_object(NULL)
=======
mvectors(false),
kernel(NULL)
>>>>>>> 2981a194
{
  // Read in arguments 
  std::string vlab; parse("VECTORS",vlab);
  if( vlab.length()>0 ){
     ActionWithVessel* myv = plumed.getActionSet().selectWithLabel<ActionWithVessel*>( vlab );
     if( !myv ) error("action labelled " + vlab + " does not exist or is not an ActionWithVessel");
     myvessels.push_back( myv ); stashes.push_back( myv->buildDataStashes( NULL ) );
     addDependency( myv ); mvectors=true;
     if( myv->getNumberOfQuantities()!=5 ) error("can only compute histograms for three dimensional vectors");
     log.printf("  for vector quantities calculated by %s \n", vlab.c_str() );
  } else {
<<<<<<< HEAD
     std::vector<Value*> arg; parseArgumentList("ARG",arg);
     if(!arg.empty()){
        log.printf("  with arguments");
        my_analysis_object=dynamic_cast<AnalysisBase*>( arg[0]->getPntrToAction() );
        for(unsigned i=0;i<arg.size();i++){
           if( my_analysis_object && (arg[0]->getPntrToAction())->getLabel()!=(arg[i]->getPntrToAction())->getLabel() ){
               error("all arguments should be from one single analysis object");
           }
           log.printf(" %s",arg[i]->getName().c_str());
        }
        if( my_analysis_object ){
            if( getStride()!=1 ) error("stride should not have been set when calculating histogram from analysis data");
            setStride(0); addDependency( my_analysis_object );
        } 
        log.printf("\n");
        // Retrieve the bias acting and make sure we request this also
        std::vector<Value*> bias( ActionWithArguments::getArguments() );
        if( my_analysis_object && bias.size()>0 ) error("reweighting is not consistent with constructing histograms from analysis objects");
        for(unsigned i=0;i<bias.size();++i) arg.push_back( bias[i] ); 
        requestArguments(arg);
=======
     std::vector<std::string> mlab; parseVector("DATA",mlab);
     if( mlab.size()>0 ){
        for(unsigned i=0;i<mlab.size();++i){
            ActionWithVessel* myv = plumed.getActionSet().selectWithLabel<ActionWithVessel*>( mlab[i] );
            if( !myv ) error("action labelled " + mlab[i] + " does not exist or is not an ActionWithVessel");
            myvessels.push_back( myv ); stashes.push_back( myv->buildDataStashes( NULL ) );
            // log.printf("  for all base quantities calculated by %s \n",myvessel->getLabel().c_str() );
            // Add the dependency
            addDependency( myv );
        }
        unsigned nvals = myvessels[0]->getFullNumberOfTasks();
        for(unsigned i=1;i<mlab.size();++i){
            if( nvals!=myvessels[i]->getFullNumberOfTasks() ) error("mismatched number of quantities calculated by actions input to histogram");
        }
        log.printf("  for all base quantities calculated by %s ", myvessels[0]->getLabel().c_str() );
        for(unsigned i=1;i<mlab.size();++i) log.printf(", %s \n", myvessels[i]->getLabel().c_str() );
        log.printf("\n");
     } else {
        std::vector<Value*> arg; parseArgumentList("ARG",arg);
        if(!arg.empty()){
           log.printf("  with arguments");
           for(unsigned i=0;i<arg.size();i++) log.printf(" %s",arg[i]->getName().c_str());
           log.printf("\n");
           // Retrieve the bias acting and make sure we request this also
           std::vector<Value*> bias( ActionWithArguments::getArguments() );
           for(unsigned i=0;i<bias.size();++i) arg.push_back( bias[i] ); 
           requestArguments(arg);
        }
>>>>>>> 2981a194
     }
  } 

  // Read stuff for grid
  unsigned narg = getNumberOfArguments();
  if( myvessels.size()>0 ) narg=myvessels.size();
  // Input of name and labels
  std::string vstring="COMPONENTS=" + getLabel();
  if( mvectors ){
     vstring += " COORDINATES=x,y,z PBC=F,F,F";
  } else if( myvessels.size()>0 ){
     vstring += " COORDINATES=" + myvessels[0]->getLabel();
     for(unsigned i=1;i<myvessels.size();++i) vstring +="," + myvessels[i]->getLabel();
     // Input for PBC
     if( myvessels[0]->isPeriodic() ) vstring+=" PBC=T";
     else vstring+=" PBC=F";
     for(unsigned i=1;i<myvessels.size();++i){
         if( myvessels[i]->isPeriodic() ) vstring+=",T";
         else vstring+=",F";
     }
  } else {
     vstring += " COORDINATES=" + getPntrToArgument(0)->getName();
     for(unsigned i=1;i<getNumberOfArguments();++i) vstring += "," + getPntrToArgument(i)->getName();
     // Input for PBC
     if( getPntrToArgument(0)->isPeriodic() ) vstring+=" PBC=T";
     else vstring+=" PBC=F";
     for(unsigned i=1;i<getNumberOfArguments();++i){
        if( getPntrToArgument(i)->isPeriodic() ) vstring+=",T";
        else vstring+=",F";
     }
  }
  // And create the grid
  createGrid( "histogram", vstring ); 
  if( mygrid->getType()=="flat" ){
      if( mvectors ) error("computing histogram for three dimensional vectors but grid is not of fibonacci type - use CONCENTRATION");
      std::vector<std::string> gmin( narg ), gmax( narg );
      parseVector("GRID_MIN",gmin); parseVector("GRID_MAX",gmax);
      std::vector<unsigned> nbin; parseVector("GRID_BIN",nbin);
      std::vector<double> gspacing; parseVector("GRID_SPACING",gspacing);
      if( nbin.size()!=narg && gspacing.size()!=narg ){
          error("GRID_BIN or GRID_SPACING must be set");
      }
      mygrid->setBounds( gmin, gmax, nbin, gspacing ); 
  } else {
      std::vector<unsigned> nbin; parseVector("GRID_BIN",nbin);
      if( nbin.size()!=1 ) error("should only be one index for number of bins with spherical grid");
      if( mygrid->getType()=="fibonacci" ) mygrid->setupFibonacciGrid( nbin[0] );
  }
  myhist = dynamic_cast<gridtools::HistogramOnGrid*>( mygrid ); 
  plumed_assert( myhist ); 
  if( myvessels.size()>0 ){
     // Create a task list
     for(unsigned i=0;i<myvessels[0]->getFullNumberOfTasks();++i) addTaskToList(i);
     setAveragingAction( mygrid, true );
  } else if( my_analysis_object ){
     setAveragingAction( mygrid, true );  
  } else {
     // Create a task list
     for(unsigned i=0;i<mygrid->getNumberOfPoints();++i) addTaskToList(i);
     myhist->addOneKernelEachTimeOnly();
     setAveragingAction( mygrid, myhist->noDiscreteKernels() ); 
  }
  checkRead();
}

void Histogram::turnOnDerivatives(){
  ActionWithGrid::turnOnDerivatives();
  std::vector<AtomNumber> all_atoms, tmp_atoms;
  for(unsigned i=0;i<myvessels.size();++i){
      multicolvar::MultiColvarBase* mbase=dynamic_cast<multicolvar::MultiColvarBase*>( myvessels[i] );
      if( !mbase ) error("do not know how to get histogram derivatives for actions of type " + myvessels[i]->getName() );
      tmp_atoms = mbase->getAbsoluteIndexes();
      for(unsigned j=0;j<tmp_atoms.size();++j) all_atoms.push_back( tmp_atoms[j] );
  }
  ActionAtomistic::requestAtoms( all_atoms ); 
  finalForces.resize( 3*all_atoms.size() + 9 ); 
  forcesToApply.resize( 3*all_atoms.size() + 9*myvessels.size() );
  // And make sure we still have the dependencies which are cleared by requestAtoms
  for(unsigned i=0;i<myvessels.size();++i) addDependency( myvessels[i] );
  // And resize the histogram so that we have a place to store the forces
  in_apply=true; mygrid->resize(); in_apply=false;
}

unsigned Histogram::getNumberOfDerivatives(){ 
  if( in_apply ){
     unsigned nder=0;
     for(unsigned i=0;i<myvessels.size();++i) nder += myvessels[i]->getNumberOfDerivatives();
     return nder;
  }
  return getNumberOfArguments();
}

unsigned Histogram::getNumberOfQuantities() const {
<<<<<<< HEAD
  if( myvessels.size()>0 ) return myvessels.size()+2;
  else if( my_analysis_object ) return getNumberOfArguments()+2;
=======
  if( mvectors ) return myvessels[0]->getNumberOfQuantities();
  else if( myvessels.size()>0 ) return myvessels.size()+2;
>>>>>>> 2981a194
  return 2;
}

bool Histogram::onStep() const {
  if( !my_analysis_object ) return ActionPilot::onStep();
  return true;
}

void Histogram::prepareForAveraging(){
  if( myvessels.size()>0 ){
      deactivateAllTasks(); double norm=0;
      for(unsigned i=0;i<stashes[0]->getNumberOfStoredValues();++i){
          std::vector<double> cvals( myvessels[0]->getNumberOfQuantities() ); 
          stashes[0]->retrieveSequentialValue( i, false, cvals ); 
          unsigned itask=myvessels[0]->getActiveTask(i); double tnorm = cvals[0];
          for(unsigned j=1;j<myvessels.size();++j){
              if( myvessels[j]->getActiveTask(i)!=itask ) error("mismatched task identities in histogram suggests histogram is meaningless");
              if( cvals.size()!=myvessels[j]->getNumberOfQuantities() ) cvals.resize( myvessels[j]->getNumberOfQuantities() );
              stashes[j]->retrieveSequentialValue( i, false, cvals ); tnorm *= cvals[0];
          }
          norm += tnorm; taskFlags[i]=1;
      }
      lockContributors(); 
      // Sort out normalization of histogram
      if( !noNormalization() ) ww = cweight / norm;
      else ww = cweight;
  } else if( my_analysis_object ){
      for(unsigned i=getFullNumberOfTasks();i<my_analysis_object->getNumberOfDataPoints();++i) addTaskToList(i); 
      deactivateAllTasks(); double norm=0;
      for(unsigned i=0;i<my_analysis_object->getNumberOfDataPoints();++i){
          taskFlags[i]=1; norm += my_analysis_object->getWeight(i);
      }
      lockContributors();
      if( !noNormalization() ) ww = cweight / norm;
      else ww = cweight;
  } else {
      // Now fetch the kernel and the active points
      std::vector<double> point( getNumberOfArguments() );  
      for(unsigned i=0;i<point.size();++i) point[i]=getArgument(i);
      unsigned num_neigh; std::vector<unsigned> neighbors(1);
      kernel = myhist->getKernelAndNeighbors( point, num_neigh, neighbors );

      if( num_neigh>1 ){
          // Activate relevant tasks
          deactivateAllTasks();
          for(unsigned i=0;i<num_neigh;++i) taskFlags[neighbors[i]]=1; 
          lockContributors();
      } else {
          // This is used when we are not doing kernel density evaluation
          mygrid->setGridElement( neighbors[0], 0, mygrid->getGridElement( neighbors[0], 0 ) + cweight ); 
      }  
  }
}

void Histogram::performOperations( const bool& from_update ){ if( myvessels.size()==0 ) plumed_dbg_assert( !myhist->noDiscreteKernels() ); }

void Histogram::finishAveraging(){
  if( myvessels.size()==0 ) delete kernel;
}

void Histogram::compute( const unsigned& current, MultiValue& myvals ) const {  
  if( mvectors ){
      std::vector<double> cvals( myvessels[0]->getNumberOfQuantities() );
      stashes[0]->retrieveSequentialValue( current, true, cvals ); 
      for(unsigned i=2;i<myvessels[0]->getNumberOfQuantities();++i) myvals.setValue( i-1, cvals[i] ); 
      myvals.setValue( 0, cvals[0] ); myvals.setValue( myvessels[0]->getNumberOfQuantities() - 1, ww );   
      if( in_apply ){
          MultiValue tmpval( myvessels[0]->getNumberOfQuantities(), myvessels[0]->getNumberOfDerivatives() );
          stashes[0]->retrieveDerivatives( stashes[0]->getTrueIndex(current), true, tmpval );
          for(unsigned j=0;j<tmpval.getNumberActive();++j){
              unsigned jder=tmpval.getActiveIndex(j); myvals.addDerivative( 0, jder, tmpval.getDerivative(0, jder) );
              for(unsigned i=2;i<myvessels[0]->getNumberOfQuantities();++i) myvals.addDerivative( i-1, jder, tmpval.getDerivative(i, jder) );
          }
          myvals.updateDynamicList(); 
      }
  } else if( myvessels.size()>0 ){
      std::vector<double> cvals( myvessels[0]->getNumberOfQuantities() );
      stashes[0]->retrieveSequentialValue( current, false, cvals );
      unsigned derbase; double totweight=cvals[0], tnorm = cvals[0]; myvals.setValue( 1, cvals[1] ); 
      // Get the derivatives as well if we are in apply
      if( in_apply ){
           // This bit gets the total weight
           double weight0 = cvals[0];  // Store the current weight
           for(unsigned j=1;j<myvessels.size();++j){
               stashes[j]->retrieveSequentialValue( current, false, cvals ); totweight *= cvals[0]; 
           }
           // And this bit the derivatives
           MultiValue tmpval( myvessels[0]->getNumberOfQuantities(), myvessels[0]->getNumberOfDerivatives() ); 
           stashes[0]->retrieveDerivatives( stashes[0]->getTrueIndex(current), false, tmpval );
           for(unsigned j=0;j<tmpval.getNumberActive();++j){
               unsigned jder=tmpval.getActiveIndex(j); 
               myvals.addDerivative( 1, jder, tmpval.getDerivative(1,jder) );
               myvals.addDerivative( 0, jder, (totweight/weight0)*tmpval.getDerivative(0,jder) );
           }
           derbase = myvessels[0]->getNumberOfDerivatives();
      }
      for(unsigned i=1;i<myvessels.size();++i){
          if( cvals.size()!=myvessels[i]->getNumberOfQuantities() ) cvals.resize( myvessels[i]->getNumberOfQuantities() );
          stashes[i]->retrieveSequentialValue( current, false, cvals );
          tnorm *= cvals[0]; myvals.setValue( 1+i, cvals[1] ); 
          // Get the derivatives as well if we are in apply
          if( in_apply ){
               MultiValue tmpval( myvessels[i]->getNumberOfQuantities(), myvessels[i]->getNumberOfDerivatives() );
               stashes[i]->retrieveDerivatives( stashes[i]->getTrueIndex(current), false, tmpval );
               for(unsigned j=0;j<tmpval.getNumberActive();++j){
                   unsigned jder=tmpval.getActiveIndex(j); 
                   myvals.addDerivative( 1+i, derbase+jder, tmpval.getDerivative(1,jder) );
                   myvals.addDerivative( 0, derbase+jder, (totweight/cvals[0])*tmpval.getDerivative(0,jder) );
               }
               derbase += myvessels[i]->getNumberOfDerivatives();
          }
      }
      myvals.setValue( 0, tnorm ); myvals.setValue( 1+myvessels.size(), ww ); 
      if( in_apply ) myvals.updateDynamicList();
  } else if( my_analysis_object ){
      DataCollectionObject& mystore=my_analysis_object->getStoredData( current, false );
      for(unsigned i=0;i<getNumberOfArguments();++i) myvals.setValue( 1+i, mystore.getArgumentValue( ActionWithArguments::getArguments()[i]->getName() ) );
      myvals.setValue( 0, my_analysis_object->getWeight(current) ); myvals.setValue( 1+getNumberOfArguments(), ww );
  } else {
      plumed_assert( !in_apply );
      std::vector<Value*> vv( myhist->getVectorOfValues() );
      std::vector<double> val( getNumberOfArguments() ), der( getNumberOfArguments() ); 
      // Retrieve the location of the grid point at which we are evaluating the kernel
      mygrid->getGridPointCoordinates( current, val );
      if( kernel ){
          for(unsigned i=0;i<getNumberOfArguments();++i) vv[i]->set( val[i] );
          // Evaluate the histogram at the relevant grid point and set the values 
          double vvh = kernel->evaluate( vv, der ,true); myvals.setValue( 1, vvh );
      } else {
          plumed_merror("normalisation of vectors does not work with arguments and spherical grids");
          // Evalulate dot product
          double dot=0; for(unsigned j=0;j<getNumberOfArguments();++j){ dot+=val[j]*getArgument(j); der[j]=val[j]; }
          // Von misses distribution for concentration parameter
          double newval = (myhist->von_misses_norm)*exp( (myhist->von_misses_concentration)*dot ); myvals.setValue( 1, newval );
          // And final derivatives
          for(unsigned j=0;j<getNumberOfArguments();++j) der[j] *= (myhist->von_misses_concentration)*newval;
      }
      // Set the derivatives and delete the vector of values
      for(unsigned i=0;i<getNumberOfArguments();++i){ myvals.setDerivative( 1, i, der[i] ); delete vv[i]; }
  }
}

void Histogram::apply(){
  if( !myhist->wasForced() ) return ;
  in_apply=true; 
  // Run the loop to calculate the forces
  runAllTasks(); finishAveraging(); 
  // We now need to retrieve the buffer and set the forces on the atoms
  myhist->applyForce( forcesToApply ); 
  // Now make the forces make sense for the virial
  unsigned fbase=0, tbase=0, vbase = getNumberOfDerivatives() - myvessels.size()*9;
  for(unsigned i=vbase;i<vbase+9;++i) finalForces[i]=0.0;
  for(unsigned i=0;i<myvessels.size();++i){
      for(unsigned j=0;j<myvessels[i]->getNumberOfDerivatives()-9;++j){
          finalForces[fbase + j] = forcesToApply[tbase + j];
      }
      unsigned k=0;
      for(unsigned j=myvessels[i]->getNumberOfDerivatives()-9;j<myvessels[i]->getNumberOfDerivatives();++j){
          finalForces[vbase + k] += forcesToApply[tbase + j]; k++;
      }
      fbase += myvessels[i]->getNumberOfDerivatives() - 9;
      tbase += myvessels[i]->getNumberOfDerivatives();
  }
  // And set the final forces on the atoms
  setForcesOnAtoms( finalForces );
  // Reset everything for next regular loop
  in_apply=false; 
}

void Histogram::runFinalJobs(){
  if( my_analysis_object && getStride()==0 ) update();
}

}
}<|MERGE_RESOLUTION|>--- conflicted
+++ resolved
@@ -203,13 +203,9 @@
 ActionWithGrid(ao),
 ww(0.0),
 in_apply(false),
-<<<<<<< HEAD
+mvectors(false),
 kernel(NULL),
 my_analysis_object(NULL)
-=======
-mvectors(false),
-kernel(NULL)
->>>>>>> 2981a194
 {
   // Read in arguments 
   std::string vlab; parse("VECTORS",vlab);
@@ -221,28 +217,6 @@
      if( myv->getNumberOfQuantities()!=5 ) error("can only compute histograms for three dimensional vectors");
      log.printf("  for vector quantities calculated by %s \n", vlab.c_str() );
   } else {
-<<<<<<< HEAD
-     std::vector<Value*> arg; parseArgumentList("ARG",arg);
-     if(!arg.empty()){
-        log.printf("  with arguments");
-        my_analysis_object=dynamic_cast<AnalysisBase*>( arg[0]->getPntrToAction() );
-        for(unsigned i=0;i<arg.size();i++){
-           if( my_analysis_object && (arg[0]->getPntrToAction())->getLabel()!=(arg[i]->getPntrToAction())->getLabel() ){
-               error("all arguments should be from one single analysis object");
-           }
-           log.printf(" %s",arg[i]->getName().c_str());
-        }
-        if( my_analysis_object ){
-            if( getStride()!=1 ) error("stride should not have been set when calculating histogram from analysis data");
-            setStride(0); addDependency( my_analysis_object );
-        } 
-        log.printf("\n");
-        // Retrieve the bias acting and make sure we request this also
-        std::vector<Value*> bias( ActionWithArguments::getArguments() );
-        if( my_analysis_object && bias.size()>0 ) error("reweighting is not consistent with constructing histograms from analysis objects");
-        for(unsigned i=0;i<bias.size();++i) arg.push_back( bias[i] ); 
-        requestArguments(arg);
-=======
      std::vector<std::string> mlab; parseVector("DATA",mlab);
      if( mlab.size()>0 ){
         for(unsigned i=0;i<mlab.size();++i){
@@ -264,14 +238,24 @@
         std::vector<Value*> arg; parseArgumentList("ARG",arg);
         if(!arg.empty()){
            log.printf("  with arguments");
-           for(unsigned i=0;i<arg.size();i++) log.printf(" %s",arg[i]->getName().c_str());
+           my_analysis_object=dynamic_cast<AnalysisBase*>( arg[0]->getPntrToAction() );
+           for(unsigned i=0;i<arg.size();i++){
+               if( my_analysis_object && (arg[0]->getPntrToAction())->getLabel()!=(arg[i]->getPntrToAction())->getLabel() ){
+                   error("all arguments should be from one single analysis object");
+               }
+               log.printf(" %s",arg[i]->getName().c_str());
+           }
+           if( my_analysis_object ){
+               if( getStride()!=1 ) error("stride should not have been set when calculating histogram from analysis data");
+               setStride(0); addDependency( my_analysis_object );
+           }
            log.printf("\n");
            // Retrieve the bias acting and make sure we request this also
            std::vector<Value*> bias( ActionWithArguments::getArguments() );
+           if( my_analysis_object && bias.size()>0 ) error("reweighting is not consistent with constructing histograms from analysis objects");
            for(unsigned i=0;i<bias.size();++i) arg.push_back( bias[i] ); 
            requestArguments(arg);
         }
->>>>>>> 2981a194
      }
   } 
 
@@ -365,13 +349,9 @@
 }
 
 unsigned Histogram::getNumberOfQuantities() const {
-<<<<<<< HEAD
-  if( myvessels.size()>0 ) return myvessels.size()+2;
+  if( mvectors ) return myvessels[0]->getNumberOfQuantities();
   else if( my_analysis_object ) return getNumberOfArguments()+2;
-=======
-  if( mvectors ) return myvessels[0]->getNumberOfQuantities();
   else if( myvessels.size()>0 ) return myvessels.size()+2;
->>>>>>> 2981a194
   return 2;
 }
 
