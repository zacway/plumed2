--- conflicted
+++ resolved
@@ -188,14 +188,11 @@
   Vessel* getVesselWithName( const std::string& mynam );
 /// Does the weight have derivatives
   bool weightWithDerivatives() const ;
-<<<<<<< HEAD
 /// Return the position in the current task list
   unsigned getPositionInCurrentTaskList( const unsigned& myind ) const ;
-=======
 /// These normalizes vectors and is used in StoreDataVessel
   virtual void normalizeVector( std::vector<double>& vals ) const { plumed_error(); }
   virtual void normalizeVectorDerivatives( MultiValue& myvals ) const { plumed_error(); }
->>>>>>> 917675f2
 };
 
 inline
