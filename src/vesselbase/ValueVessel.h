/* +++++++++++++++++++++++++++++++++++++++++++++++++++++++++++++++++++++++++
   Copyright (c) 2012-2016 The plumed team
   (see the PEOPLE file at the root of the distribution for a list of names)

   See http://www.plumed.org for more information.

   This file is part of plumed, version 2.

   plumed is free software: you can redistribute it and/or modify
   it under the terms of the GNU Lesser General Public License as published by
   the Free Software Foundation, either version 3 of the License, or
   (at your option) any later version.

   plumed is distributed in the hope that it will be useful,
   but WITHOUT ANY WARRANTY; without even the implied warranty of
   MERCHANTABILITY or FITNESS FOR A PARTICULAR PURPOSE.  See the
   GNU Lesser General Public License for more details.

   You should have received a copy of the GNU Lesser General Public License
   along with plumed.  If not, see <http://www.gnu.org/licenses/>.
+++++++++++++++++++++++++++++++++++++++++++++++++++++++++++++++++++++++++ */
#ifndef __PLUMED_vesselbase_ValueVessel_h
#define __PLUMED_vesselbase_ValueVessel_h

#include <string>
#include <cstring>
#include <vector>

#include "Vessel.h"
#include "core/Value.h"

namespace PLMD {
namespace vesselbase{

class ValueVessel : public Vessel {
private: 
  bool no_output_value;
  Value* final_value;
protected:
<<<<<<< HEAD
/// The value in the input MultiValue that we are considering
  unsigned mycomponent; 
/// Get the final value we are computing
  Value* getFinalValue() const ;
=======
/// The component that is being averaged/accumulated whatever
  unsigned mycomp;
>>>>>>> 33d3d5ef
/// Set the final value
  void setOutputValue( const double& val );
public:
  static void registerKeywords( Keywords& keys );
  explicit ValueVessel( const VesselOptions& da );
  ~ValueVessel(); 
  std::string description();
  virtual std::string value_descriptor()=0;
  bool applyForce( std::vector<double>& forces );
  double getOutputValue() const ;
  Value* getFinalValue() const ;
};

inline
Value* ValueVessel::getFinalValue() const {
  return final_value;
}

inline
double ValueVessel::getOutputValue() const {
  return final_value->get();
}

inline
void ValueVessel::setOutputValue( const double& val ){
  final_value->set( val );
}

}
}
#endif<|MERGE_RESOLUTION|>--- conflicted
+++ resolved
@@ -37,15 +37,8 @@
   bool no_output_value;
   Value* final_value;
 protected:
-<<<<<<< HEAD
-/// The value in the input MultiValue that we are considering
-  unsigned mycomponent; 
-/// Get the final value we are computing
-  Value* getFinalValue() const ;
-=======
 /// The component that is being averaged/accumulated whatever
   unsigned mycomp;
->>>>>>> 33d3d5ef
 /// Set the final value
   void setOutputValue( const double& val );
 public:
