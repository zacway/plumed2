--- conflicted
+++ resolved
@@ -44,12 +44,6 @@
 }
 
 void StoreDataVessel::resize() {
-<<<<<<< HEAD
-  vecsize=getAction()->getNumberOfQuantities();
-  plumed_dbg_assert( vecsize>0 );
-
-=======
->>>>>>> 8858ff1b
   if( getAction()->lowmem || !getAction()->derivativesAreRequired() ) {
     nspace = 1;
     active_der.resize( max_lowmem_stash * ( 1 + getAction()->getNumberOfDerivatives() ) );
@@ -61,6 +55,7 @@
     active_der.resize( getNumberOfStoredValues() * ( 1 + getAction()->maxderivatives ) );
   }
   vecsize=getAction()->getNumberOfQuantities();
+  plumed_dbg_assert( vecsize>0 );
   resizeBuffer( getNumberOfStoredValues()*vecsize*nspace );
   local_buffer.resize( getNumberOfStoredValues()*vecsize*nspace );
 }
