language: cpp
cache: ccache
matrix:
  include:
# list of configurations to be attempted:
# MPI + doc
# this is the "master" one, it is going to update the manual every time
# Variable PLUMED_ALL_TESTS=yes ensures that all the regtests can be run.
# If some of them is not enabled, the whole suite will fail.
  - os: linux
    dist: trusty
    sudo: required
    env: PLUMED_CC=mpicc PLUMED_CXX=mpic++ MAKEDOC=yes PLUMED_ALL_TESTS=yes CONFIG_FLAGS="--enable-debug --enable-debug-glibcxx"
# the following are with debug flags
  - os: linux
    dist: trusty
    sudo: required
    env: PLUMED_CC=gcc   PLUMED_CXX=g++    CONFIG_FLAGS="--enable-debug --enable-debug-glibcxx"
# cppcheck - takes a lot of time to compile the code, so I place it closer
# to the beginning of the list
  - os: linux
    dist: trusty
    sudo: required
    env: CPPCHECK=yes CPPCHECK_VERSION=1.80
# then check with different optimization flags
  - os: linux
    dist: trusty
    sudo: required
<<<<<<< HEAD
    env: PLUMED_CC=gcc   PLUMED_CXX=g++     PLUMED_CXXFLAGS=-O3 LAPACK=yes
=======
    env: PLUMED_CC=mpicc   PLUMED_CXX=mpic++     PLUMED_CXXFLAGS=-O3 LAPACK=yes
# then I try serial compiler on UBUNTU precise
  - os: linux
    if: branch =~ ^test-
    dist: precise
    sudo: required
    env: PLUMED_CC=gcc   PLUMED_CXX=g++
>>>>>>> 949397c0
# test using external blas with internal lapack
  - os: linux
    if: branch =~ ^test-
    dist: trusty
    sudo: required
    env: PLUMED_CC=mpicc PLUMED_CXX=mpic++  PLUMED_CXXFLAGS=-O3 LAPACK=yes CONFIG_FLAGS="--disable-external-lapack"
# test using docker image.
# currently it means ubuntu 17, with gcc6
  - sudo: required
    if: branch =~ ^test-
    services: docker
    env: PLUMED_DOCKER=yes
# osx serial
  - os: osx
    if: branch =~ ^test-
    osx_image: xcode7.3
    env: PLUMED_CC=clang PLUMED_CXX=clang++ PLUMED_CXXFLAGS=-O3
# this should not be required. I add it since it looks like with OSX it does not work otherwise
    cache:
      directories:
      - $HOME/.ccache
# osx parallel
  - os: osx
    if: branch =~ ^test-
    osx_image: xcode7.3
    env: PLUMED_CC=mpicc PLUMED_CXX=mpic++  PLUMED_CXXFLAGS=-O3
# this should not be required. I add it since it looks like with OSX it does not work otherwise
    cache:
      directories:
      - $HOME/.ccache
# osx serial macports
  - os: osx
    if: branch =~ ^test-
    osx_image: xcode7.3
    env: PLUMED_MACPORTS="plumed"
    cache:
      directories:
      - $HOME/.macports-ci-ccache
# osx serial macports debug variant
  - os: osx
    if: branch =~ ^test-
    osx_image: xcode7.3
    env: PLUMED_MACPORTS="plumed +allmodules"
    cache:
      directories:
      - $HOME/.macports-ci-ccache
# osx serial macports debug variant
  - os: osx
    osx_image: xcode8.2
    env: PLUMED_MACPORTS="plumed +allmodules"
    cache:
      directories:
      - $HOME/.macports-ci-ccache
# I don't put any mpi variant with macports since it takes too long to compile
## This command can be used to allow failures:
  allow_failures:
# I allow this to fail temporarily
  - env: PLUMED_DOCKER=yes
## Possible additional variables:
#   VALGRIND=yes to make valgrind tests, only when log contains string [valgrind]
install:
# setup environment to allow install on the home directory
  - export PATH="$HOME/opt/bin:$PATH"
  - export CPATH="$HOME/opt/include:$CPATH"
  - export INCLUDE="$HOME/opt/include:$INCLUDE"
  - export LIBRARY_PATH="$HOME/opt/lib:$LIBRARY_PATH"
  - export LD_LIBRARY_PATH="$HOME/opt/lib:$LD_LIBRARY_PATH"
<<<<<<< HEAD
# on travis, better dump stack trace in case there is an error
  - export PLUMED_STACK_TRACE=yes
# build the manual, only if log contains string [makedoc]
=======
>>>>>>> 949397c0
  - export PLUMED_NUM_THREADS=2
  - ./.travis/check.log valgrind || VALGRIND=no
# update packages
  - if [[ "$TRAVIS_OS_NAME" == "osx" ]] && test -z "$PLUMED_MACPORTS" ; then
      brew update > /dev/null ;
      brew install ccache ;
    fi
  - if [[ "$TRAVIS_OS_NAME" == "linux" ]]; then sudo apt-get update -qq ; fi
# install some package - these are fast, we install them anyway
  - if [[ "$TRAVIS_OS_NAME" == "linux" ]]; then sudo apt-get install -y libmatheval-dev libfftw3-dev gsl-bin libgsl0-dev  libboost-serialization-dev ; fi
  - if test "$PLUMED_CXX" ; then ./.travis/install.xdrfile ; fi
# cppcheck:
# I use 1.71 since 1.72 seems to report a lot of false positive
  - if test "$CPPCHECK" == yes ; then  ./.travis/install.cppcheck $CPPCHECK_VERSION ; fi
# for plumedcheck I need latest gawk
  - if test "$CPPCHECK" == yes ; then  ./.travis/install.gawk 4.1.4 ; fi
# for plumedcheck I need astyle
  - if test "$CPPCHECK" == yes ; then make -j 4 -C astyle ; fi
# installation of these packages takes a lot of time
# we do it only when needed
  - if test "$PLUMED_CXX" == "mpic++" -a "$TRAVIS_OS_NAME" == "linux" ; then sudo apt-get install -y libopenmpi-dev openmpi-bin ; fi
  - if test "$PLUMED_CXX" == "mpic++" -a "$TRAVIS_OS_NAME" == "osx" ;   then brew install openmpi ; fi
  - if test "$MAKEDOC" == yes ; then sudo apt-get install -y graphviz            ; fi
# install doxygen-latex
  - if test "$MAKEDOC" == yes ; then sudo apt-get install -y doxygen-latex ; fi
# install lcov
  - if test "$MAKEDOC" == yes ; then ./.travis/install.lcov v1.13 ; fi
# then replace doxygen with the desided version
# I use 1.8.10 instead of 1.8.11 since it looks like 1.8.11 have troubles with
# non case sensitive files (it writes capitalized filenames)
  - if test "$MAKEDOC" == yes ; then ./.travis/install.doxygen Release_1_8_13 ; fi
  - if test "$VALGRIND" == yes ; then sudo apt-get install -y valgrind           ; fi
  - if test "$LAPACK" == yes ; then sudo apt-get -y install libatlas-base-dev      ; fi
# moreover, we hardcode path to dynamic library, required for xdrfile to link properly
# I do it only when LD_LIBRARY_PATH is non blank, since otherwise clang gives problems
  - if test -n "$LD_LIBRARY_PATH" ; then PLUMED_LDFLAGS="-Wl,-rpath,$LD_LIBRARY_PATH" ; fi
# macports related stuff
# configure macports
  - if test -n "$PLUMED_MACPORTS" ; then
      export COLUMNS=80 ;
      wget https://raw.githubusercontent.com/GiovanniBussi/macports-ci/master/macports-ci ;
      chmod +x ./macports-ci ;
      ./macports-ci install ;
      PATH="/opt/local/bin:$PATH" ;
      make macports ;
      ./macports-ci localports macports ;
      ./macports-ci ccache ;
    fi
script:
# make sure all modules are enabled
  - CONFIG_FLAGS="$CONFIG_FLAGS --enable-modules=all"
# we enable fftw, which is off by default
  - CONFIG_FLAGS="$CONFIG_FLAGS --enable-fftw"
# enable boost_serialization to test drr module
  - CONFIG_FLAGS="$CONFIG_FLAGS --enable-boost_serialization"
  - if test "$MAKEDOC" == yes ; then CONFIG_FLAGS="$CONFIG_FLAGS --enable-pdfdoc" ; fi
  - if test "$MAKEDOC" == yes ; then CONFIG_FLAGS="$CONFIG_FLAGS --enable-gcov" ; fi
# when running lcov plumed should be compiled with -O0
  - if test "$MAKEDOC" == yes ; then PLUMED_CXXFLAGS=-O0 ; fi

# BUILD:
# this is done only if PLUMED_CXX is defined
  - if test "$PLUMED_CXX" ; then
      ccache -s ;
      ./configure CXX="ccache $(which $PLUMED_CXX)" CC=$(which $PLUMED_CC) CXXFLAGS="$PLUMED_CXXFLAGS" LDFLAGS="$PLUMED_LDFLAGS" CPPFLAGS="$PLUMED_CPPFLAGS" $CONFIG_FLAGS ;
      make -j 4 ;
      make install prefix="$HOME/opt" ;
      ccache -s ;
    fi

# build using macports
  - if test -n "$PLUMED_MACPORTS" ; then
      sudo port -N install $PLUMED_MACPORTS ;
      ./macports-ci ccache --save ;
    fi

# build docker container
  - if test "$PLUMED_DOCKER" = yes ; then make -C docker ; fi

# TEST:
  - if test "$VALGRIND" == yes ; then OPT=valgrind ; else OPT="" ; fi
  - if test "$PLUMED_CXX" || test -n "$PLUMED_MACPORTS" ; then make -C regtest $OPT ; fi

# test with gcc6
  - if test "$PLUMED_DOCKER" = yes ; then docker run -v "$PWD/regtest":/home/plumed/regtest -it plumed /bin/bash -c "make -C regtest" ; fi
# currently, gcc6 fails for numerical reasons. Once this is fixed we can add the "make -C regtest checkfail" command below

  - if test "$MAKEDOC" == yes ; then make -C regtest copytodoc ; fi
  - if test "$MAKEDOC" == yes ; then make -C developer-doc coverage ; fi
  - if test "$MAKEDOC" == yes ; then make doc >/dev/null ; fi
  - if test "$PLUMED_CXX" || test -n "$PLUMED_MACPORTS" ; then make -C regtest checkfail ; fi

# CPPCHECK:
# this is required so as to have all the include files inplace:
# notice that this is done automatically in build
  - if test "$CPPCHECK" == yes ; then make -C src/lib/ dirslinks ; fi
# then we do cppcheck
# notice that with make codecheck we also run the maketools/plumedcheck
# script which check if coding policies are satisfied
  - if test "$CPPCHECK" == yes ; then make codecheck ; fi
after_success:
  - if test "$MAKEDOC" == yes ; then ./.travis/pushdoc ; fi <|MERGE_RESOLUTION|>--- conflicted
+++ resolved
@@ -26,17 +26,7 @@
   - os: linux
     dist: trusty
     sudo: required
-<<<<<<< HEAD
-    env: PLUMED_CC=gcc   PLUMED_CXX=g++     PLUMED_CXXFLAGS=-O3 LAPACK=yes
-=======
     env: PLUMED_CC=mpicc   PLUMED_CXX=mpic++     PLUMED_CXXFLAGS=-O3 LAPACK=yes
-# then I try serial compiler on UBUNTU precise
-  - os: linux
-    if: branch =~ ^test-
-    dist: precise
-    sudo: required
-    env: PLUMED_CC=gcc   PLUMED_CXX=g++
->>>>>>> 949397c0
 # test using external blas with internal lapack
   - os: linux
     if: branch =~ ^test-
@@ -104,12 +94,8 @@
   - export INCLUDE="$HOME/opt/include:$INCLUDE"
   - export LIBRARY_PATH="$HOME/opt/lib:$LIBRARY_PATH"
   - export LD_LIBRARY_PATH="$HOME/opt/lib:$LD_LIBRARY_PATH"
-<<<<<<< HEAD
 # on travis, better dump stack trace in case there is an error
   - export PLUMED_STACK_TRACE=yes
-# build the manual, only if log contains string [makedoc]
-=======
->>>>>>> 949397c0
   - export PLUMED_NUM_THREADS=2
   - ./.travis/check.log valgrind || VALGRIND=no
 # update packages
