language: cpp
matrix:
  include:
# list of configurations to be attempted:
# MPI + doc
# this is the "master" one, it is going to update the manual if log contains [makedoc]
# Variable PLUMED_ALL_TESTS=yes ensures that all the regtests can be run.
# If some of them is not enabled, the whole suite will fail.
  - os: linux
    dist: trusty
    sudo: required
    env: PLUMED_CC=mpicc PLUMED_CXX=mpic++ MAKEDOC=yes PLUMED_ALL_TESTS=yes CONFIG_FLAGS=--enable-cxx-exceptions
# the following are with debug flags
  - os: linux
    dist: trusty
    sudo: required
    env: PLUMED_CC=gcc   PLUMED_CXX=g++    CONFIG_FLAGS="--enable-debug --enable-debug-glibcxx"
  - os: linux
    dist: trusty
    sudo: required
    env: PLUMED_CC=mpicc PLUMED_CXX=mpic++ CONFIG_FLAGS="--enable-debug --enable-debug-glibcxx"
# cppcheck - takes a lot of time to compile the code, so I place it closer
# to the beginning of the list
  - os: linux
    dist: trusty
    sudo: required
    env: CPPCHECK=yes CPPCHECK_VERSION=1.78
# then check with different optimization flags
  - os: linux
    dist: trusty
    sudo: required
    env: PLUMED_CC=gcc   PLUMED_CXX=g++     PLUMED_CXXFLAGS=-O3 LAPACK=yes
# test using external blas with internal lapack
  - os: linux
    dist: trusty
    sudo: required
    env: PLUMED_CC=mpicc PLUMED_CXX=mpic++  PLUMED_CXXFLAGS=-O3 LAPACK=yes CONFIG_FLAGS="--disable-external-lapack"
# osx serial
  - os: osx
    osx_image: xcode7.3
    env: PLUMED_CC=clang PLUMED_CXX=clang++ PLUMED_CXXFLAGS=-O3
# osx parallel
  - os: osx
    osx_image: xcode7.3
    env: PLUMED_CC=mpicc PLUMED_CXX=mpic++  PLUMED_CXXFLAGS=-O3
# osx serial macports
  - os: osx
    osx_image: xcode7.3
    env: PLUMED_MACPORTS="plumed"
# osx serial macports debug variant
  - os: osx
    osx_image: xcode7.3
    env: PLUMED_MACPORTS="plumed +allmodules"
# osx serial macports debug variant
  - os: osx
    osx_image: xcode8.2
    env: PLUMED_MACPORTS="plumed +allmodules"
# I don't put any mpi variant with macports since it takes too long to compile
## This command can be used to allow failures:
##  allow_failures:
## # I allow this to fail temporarily
##    - env: CPPCHECK=yes CPPCHECK_VERSION=1.74
## Possible additional variables:
#   VALGRIND=yes to make valgrind tests, only when log contains string [valgrind]
install:
# setup environment to allow install on the home directory
  - export PATH="$HOME/opt/bin:$PATH"
  - export CPATH="$HOME/opt/include:$CPATH"
  - export INCLUDE="$HOME/opt/include:$INCLUDE"
  - export LIBRARY_PATH="$HOME/opt/lib:$LIBRARY_PATH"
  - export LD_LIBRARY_PATH="$HOME/opt/lib:$LD_LIBRARY_PATH"
# build the manual, only if log contains string [makedoc]
  - export PLUMED_NUM_THREADS=2
# accept both [makedoc] and [makedocs] as an option
  - ./.travis/check.log makedoc  || ./.travis/check.log makedocs || MAKEDOC=no
  - ./.travis/check.log valgrind || VALGRIND=no
# update packages
  - if [[ "$TRAVIS_OS_NAME" == "osx" ]] && test -z "$PLUMED_MACPORTS" ; then brew update > /dev/null ; fi
  - if [[ "$TRAVIS_OS_NAME" == "linux" ]]; then sudo apt-get update -qq ; fi
# install some package - these are fast, we install them anyway
  - if [[ "$TRAVIS_OS_NAME" == "linux" ]]; then sudo apt-get install -y libmatheval-dev libfftw3-dev gsl-bin libgsl0-dev ; fi
  - if test "$PLUMED_CXX" ; then ./.travis/install.xdrfile ; fi
# cppcheck:
# I use 1.71 since 1.72 seems to report a lot of false positive
  - if test "$CPPCHECK" == yes ; then  ./.travis/install.cppcheck $CPPCHECK_VERSION ; fi
# for plumedcheck I need latest gawk
  - if test "$CPPCHECK" == yes ; then  ./.travis/install.gawk 4.1.4 ; fi
# installation of these packages takes a lot of time
# we do it only when needed
  - if test "$PLUMED_CXX" == "mpic++" -a "$TRAVIS_OS_NAME" == "linux" ; then sudo apt-get install -y libopenmpi-dev openmpi-bin ; fi
  - if test "$PLUMED_CXX" == "mpic++" -a "$TRAVIS_OS_NAME" == "osx" ;   then brew install openmpi ; fi
  - if test "$MAKEDOC" == yes ; then sudo apt-get install -y graphviz            ; fi
# install doxygen-latex
  - if test "$MAKEDOC" == yes ; then sudo apt-get install -y doxygen-latex ; fi
# install lcov
  - if test "$MAKEDOC" == yes ; then sudo apt-get install -y lcov ; fi
# then replace doxygen with the desided version
# I use 1.8.10 instead of 1.8.11 since it looks like 1.8.11 have troubles with
# non case sensitive files (it writes capitalized filenames)
  - if test "$MAKEDOC" == yes ; then ./.travis/install.doxygen Release_1_8_13 ; fi
  - if test "$VALGRIND" == yes ; then sudo apt-get install -y valgrind           ; fi
  - if test "$LAPACK" == yes ; then sudo apt-get -y install libatlas-base-dev      ; fi
# moreover, we hardcode path to dynamic library, required for xdrfile to link properly
# I do it only when LD_LIBRARY_PATH is non blank, since otherwise clang gives problems
  - if test -n "$LD_LIBRARY_PATH" ; then PLUMED_LDFLAGS="-Wl,-rpath,$LD_LIBRARY_PATH" ; fi
# macports related stuff
# configure macports
  - if test -n "$PLUMED_MACPORTS" ; then
      export COLUMNS=80 ;
      wget https://raw.githubusercontent.com/GiovanniBussi/macports-ci/master/macports-ci ;
      chmod +x ./macports-ci ;
      ./macports-ci install ;
      PATH="/opt/local/bin:$PATH" ;
      make macports ;
      ./macports-ci localports macports ;
    fi
script:
<<<<<<< HEAD
# we enable crystallization and manyrestraints modules
  - CONFIG_FLAGS="$CONFIG_FLAGS --enable-modules=crystallization:manyrestraints:adjmat:pamm"
=======
# make sure all modules are enabled
  - CONFIG_FLAGS="$CONFIG_FLAGS --enable-modules=all"
>>>>>>> c3cfadc6
# we enable fftw, which is off by default
  - CONFIG_FLAGS="$CONFIG_FLAGS --enable-fftw"
  - if test "$MAKEDOC" == yes ; then CONFIG_FLAGS="$CONFIG_FLAGS --enable-pdfdoc" ; fi
  - if test "$MAKEDOC" == yes ; then CONFIG_FLAGS="$CONFIG_FLAGS --enable-gcov" ; fi
# when running lcov plumed should be compiled with -O0
  - if test "$MAKEDOC" == yes ; then PLUMED_CXXFLAGS=-O0 ; fi

# BUILD:
# this is done only if PLUMED_CXX is defined
# we have to pass the full path since on travis machines sudo does not have compilers in the path
  - if test "$PLUMED_CXX" ; then ./configure CXX=$(which $PLUMED_CXX) CC=$(which $PLUMED_CC) CXXFLAGS="$PLUMED_CXXFLAGS" LDFLAGS="$PLUMED_LDFLAGS" CPPFLAGS="$PLUMED_CPPFLAGS" $CONFIG_FLAGS ; fi
  - if test "$PLUMED_CXX" ; then make -j 4 ; fi
# we install plumed so that it is in the path
  - if test "$PLUMED_CXX" ; then make install prefix="$HOME/opt" ; fi

# build using macports
  - if test -n "$PLUMED_MACPORTS" ; then sudo port -N install $PLUMED_MACPORTS ; fi

# TEST:
  - if test "$VALGRIND" == yes ; then OPT=valgrind ; else OPT="" ; fi
  - if test "$PLUMED_CXX" || test -n "$PLUMED_MACPORTS" ; then make -C regtest $OPT ; fi
  - if test "$MAKEDOC" == yes ; then make -C regtest copytodoc ; fi
  - if test "$MAKEDOC" == yes ; then make -C developer-doc coverage ; fi
  - if test "$MAKEDOC" == yes ; then make doc >/dev/null ; fi
  - if test "$PLUMED_CXX" || test -n "$PLUMED_MACPORTS" ; then make -C regtest checkfail ; fi

# CPPCHECK:
# this is required so as to have all the include files inplace:
# notice that this is done automatically in build
  - if test "$CPPCHECK" == yes ; then make -C src/lib/ dirslinks ; fi
# then we do cppcheck
# notice that with make codecheck we also run the maketools/plumedcheck
# script which check if coding policies are satisfied
  - if test "$CPPCHECK" == yes ; then make codecheck ; fi
after_success:
  - if test "$MAKEDOC" == yes ; then ./.travis/pushdoc ; fi <|MERGE_RESOLUTION|>--- conflicted
+++ resolved
@@ -115,13 +115,8 @@
       ./macports-ci localports macports ;
     fi
 script:
-<<<<<<< HEAD
-# we enable crystallization and manyrestraints modules
-  - CONFIG_FLAGS="$CONFIG_FLAGS --enable-modules=crystallization:manyrestraints:adjmat:pamm"
-=======
 # make sure all modules are enabled
   - CONFIG_FLAGS="$CONFIG_FLAGS --enable-modules=all"
->>>>>>> c3cfadc6
 # we enable fftw, which is off by default
   - CONFIG_FLAGS="$CONFIG_FLAGS --enable-fftw"
   - if test "$MAKEDOC" == yes ; then CONFIG_FLAGS="$CONFIG_FLAGS --enable-pdfdoc" ; fi
