#/* +++++++++++++++++++++++++++++++++++++++++++++++++++++++++++++++++++++++++
#   Copyright (c) 2011-2016 The plumed team
#   (see the PEOPLE file at the root of the distribution for a list of names)
#
#   See http://www.plumed.org for more information.
#
#   This file is part of plumed, version 2.
#
#   plumed is free software: you can redistribute it and/or modify
#   it under the terms of the GNU Lesser General Public License as published by
#   the Free Software Foundation, either version 3 of the License, or
#   (at your option) any later version.
#
#   plumed is distributed in the hope that it will be useful,
#   but WITHOUT ANY WARRANTY; without even the implied warranty of
#   MERCHANTABILITY or FITNESS FOR A PARTICULAR PURPOSE.  See the
#   GNU Lesser General Public License for more details.
#
#   You should have received a copy of the GNU Lesser General Public License
#   along with plumed.  If not, see <http://www.gnu.org/licenses/>.
#+++++++++++++++++++++++++++++++++++++++++++++++++++++++++++++++++++++++++ */
#
# This is a cython wrapper for the main parts of the PLUMED interface - the constructor and cmd
# The main purpose of this is to convert the python types to C types that PLUMED understands
#

# cython: binding=True

cimport cplumed  # This imports information from pxd file - including contents of this file here causes name clashes

import array
import re
import gzip
import math
import sys
import warnings
import re
import types

if sys.version_info < (3,):
    raise ImportError("PLUMED 2.6 only supports Python 3")

try:
     import numpy as np
     HAS_NUMPY=True
except ImportError:
     HAS_NUMPY=False

cdef class Plumed:
     cdef cplumed.Plumed c_plumed
     def __cinit__(self,kernel=None):
         cdef bytes py_kernel
         cdef char* ckernel
         if kernel is None:
            self.c_plumed=cplumed.Plumed.makeValid()
            if not self.c_plumed.valid():
                 raise RuntimeError("PLUMED not available, check your PLUMED_KERNEL environment variable")
         else:
            py_kernel= kernel.encode()
            ckernel = py_kernel
            self.c_plumed=cplumed.Plumed.dlopen(ckernel)
            if not self.c_plumed.valid():
                 raise RuntimeError("Error loading PLUMED kernel at path " + kernel)
         cdef int pres = 8
         self.c_plumed.cmd_int( "setRealPrecision", pres)
     def finalize(self):
         """ Explicitly finalize a Plumed object.

             Can be used in cases where one wants to make sure the Plumed object is finalized
             (so that all output files are flushed and all calculations are finalized) but there is
             a dangling reference to that Plumed object. Notice that after this call the self object
             will be invalid so that using cmd will raise an exception.

             It is also called by __exit__ in order to allow the following usage:
             ````
             with plumed.Plumed() as p:
                 p.cmd("init")
                 # ETC

             # p object will be finalized when exiting from this context
             ````
         """
         self.c_plumed=cplumed.Plumed()
     def __enter__(self):
         return self
     def __exit__(self, type, value, traceback):
        self.finalize()
     def cmd_ndarray_double(self, ckey, val):
         cdef double [:] abuffer = val.ravel()
         cdef size_t ashape[5]
         shape=val.shape
         assert len(shape)<5
         for i in range(len(shape)):
            ashape[i]=shape[i]
         ashape[len(shape)]=0
         self.c_plumed.cmd_shaped( ckey, <double*>&abuffer[0], <size_t*> & ashape[0])
     def cmd_ndarray_int(self, ckey, val):
         cdef int [:] abuffer = val.ravel()
         cdef size_t ashape[5]
         shape=val.shape
         assert len(shape)<5
         for i in range(len(shape)):
            ashape[i]=shape[i]
         ashape[len(shape)]=0
         self.c_plumed.cmd_shaped( ckey, <int*>&abuffer[0], <size_t*> & ashape[0])
     def cmd_ndarray_long(self, ckey, val):
         cdef long [:] abuffer = val.ravel()
<<<<<<< HEAD
         cdef size_t ashape[5]
         shape=val.shape
         assert len(shape)<5
         for i in range(len(shape)):
            ashape[i]=shape[i]
         ashape[len(shape)]=0
         self.c_plumed.cmd_shaped( ckey, <long*>&abuffer[0], <size_t*> & ashape[0])
=======
         self.c_plumed.cmd( ckey, <void*>&abuffer[0])
     def cmd_array_real(self, ckey, val):
         cdef double [:] abuffer = val
         self.c_plumed.cmd( ckey, <void*>&abuffer[0])
     def cmd_array_int(self, ckey, val):
         cdef long [:] abuffer = val
         self.c_plumed.cmd( ckey, <void*>&abuffer[0])
>>>>>>> fadc5e0f
     cdef cmd_float(self, ckey, double val ):
         self.c_plumed.cmd_float( ckey, val)
     cdef cmd_int(self, ckey, int val):
         self.c_plumed.cmd_int( ckey, val)
     def cmd( self, key, val=None ):
         cdef bytes py_bytes = key.encode()
         cdef char* ckey = py_bytes
         cdef char* cval
         if val is None :
            self.c_plumed.cmd( ckey)
         elif isinstance(val, (int,long) ):
            self.cmd_int(ckey, val)
         elif isinstance(val, float ) :
            self.cmd_float(ckey, val)
         elif HAS_NUMPY and isinstance(val, np.ndarray) :
            # See https://numpy.org/doc/stable/user/basics.types.html
            if( val.dtype==np.double):
               self.cmd_ndarray_double(ckey, val)
            elif( val.dtype==np.intc ) :
               self.cmd_ndarray_int(ckey, val)
            elif( val.dtype==np.int_ ) :
               self.cmd_ndarray_long(ckey, val)
            else :
               raise ValueError("ndarrys should be np.double, np.intc, or np.int_")
         elif isinstance(val, array.array) :
            if( (val.typecode=="d" or val.typecode=="f") and val.itemsize==8):
<<<<<<< HEAD
               ar = val
               self.c_plumed.cmd( ckey, ar.data.as_doubles, len(ar))
            elif( (val.typecode=="i" or val.typecode=="I") ) :
               ar = val
               self.c_plumed.cmd( ckey, ar.data.as_ints, len(ar))
            elif( (val.typecode=="l" or val.typecode=="L") ) :
               ar = val
               self.c_plumed.cmd( ckey, ar.data.as_longs, len(ar))
=======
               self.cmd_array_real(ckey, val)
            elif( (val.typecode=="i" or val.typecode=="I") ) :
               self.cmd_array_int(ckey, val)
>>>>>>> fadc5e0f
            else :
               raise ValueError("ndarrays should be double (size=8), int, or long")
         elif isinstance(val, str ) :
              py_bytes = val.encode()
              cval = py_bytes
              self.c_plumed.cmd( ckey, <const char*>cval )
         else :
            raise ValueError("Unknown value type ({})".format(str(type(val))))


class FormatError(Exception):
    """Custom error reported by read_as_pandas.
    """
    pass

def _fix_file(file,mode):
    """Internal utility: returns a file open with mode.

       Takes care of opening file (if it receives a string)
       and or unzipping (if the file has ".gz" suffix).
    """
# allow passing a string
    if isinstance(file,str):
        file=open(file,mode)
# takes care of gzipped files
    if re.match(".*\.gz",file.name):
        file = gzip.open(file.name,mode)
    return file

def _build_convert_function(kernel=None):
    """Internal utility: returns a function that can be used for conversions.

       kernel : Plumed instance or str
           The object used to perform conversion.
           Pass a string to load a Plumed() instance giving the
           path to the libplumedKernel library, or pass None
           to load the default Plumed() instance.

       In case of failure, it writes a warning and returns None.

       Notice that this function will store a reference to the passed Plumed() object,
       thus potentially increasing its lifetime.
    """
    try:
# if necessary, load a kernel
        if not isinstance(kernel,Plumed):
            kernel=Plumed(kernel=kernel)
    except Exception:
        warnings.warn("cannot load PLUMED instance, conversions will not be available")
        return None
    try:
# define a function to convert data
        def convert_func(a):
            r=array.array('d',[float('nan')])
            convert_func.kernel.cmd("convert "+str(a),r)
            if math.isnan(r[0]):
               return a
            return r[0];
        convert_func.kernel=kernel
# check if convert_func is working correctly
        if (convert_func("pi")=="pi"):
            warnings.warn("PLUMED instance seems to have a non-working convert cmd, conversions do not work and will be disabled")
            return None
# set convert
        return convert_func
    except Exception:
        warnings.warn("PLUMED instance is too old, conversions do not work and will be disabled")
        return None

class Constants(list):
   """Custom class used to store plumed constants.
   """
   def __init__(self,l,kernel=None,convert=None):
       if(isinstance(l,dict)):
           for k in l:
              self.append((k,l[k]))
       else:
           self.extend(l)
       for i in range(len(self)):
           if(len(self[i])==2):
               if not convert:
                   convert=_build_convert_function(kernel)
               if convert:
                   self[i]=(self[i][0],convert(self[i][1]),str(self[i][1]))
               else:
                   self[i]=(self[i][0],self[i][1],str(self[i][1]))
           elif(len(self[i])==3):
               pass
           else:
               raise ValueError("plumed.Constants should be initialized with a list of 2- or 3-plets")

def read_as_pandas(file_or_path,enable_constants=True,enable_conversion=True,kernel=None,chunksize=None,usecols=None,skiprows=None,nrows=None,index_col=None):
    """Import a plumed data file as a pandas dataset.

       file_or_path : str or file
           Either string containing the path of the file or an already opened file object.

       enable_constants : str or boolean, optional (default is True)
           If 'columns', constants are read and added as constant columns.
           If 'metadata' or True, constants are read and stored as metadata.
           If 'no' or False, constants are not read at all.
       enable_conversion : str or boolean, optional (default is True)
           If 'constant' or True, only constants are converted.
           If 'all', all data are converted. Might be slow and probably useless.
           If 'no' or False, no data are converted.
       kernel : str or Plumed, optional
           The Plumed kernel used for conversions. If a string, it is interpreted
           as the path to a kernel. If None, the default Plumed loading procedure is used
           (with PLUMED_KERNEL env val). If an existing Plumed object, a pointer is stored
           and this object is used for conversion.

       chunksize : int, optional
           Return an iterable object. Useful to process large files in chunks.
       usecols : list-like or callable, optional
           Directly passed to pandas.
       skiprows : list-like, int or callable, optional
           Directly passed to pandas.
       nrows : int, optional
           Directly passed to pandas.
       index_col : int, str, sequence of int / str, or False, default None
           Directly passed to pandas.

       Returns
       -------
       By default, it returns a special subclass of pandas.DataFrame that includes
       metadata with constant values in an attribute named `plumed_constants`.
       If using `enable_constants='no'` or `enable_constants='columns'`,
       it returns a plain pandas.DataFrame.

       If `chunksize` is provided, it returns a special subclass of pandas.io.parsers.TextFileReader
       that can be iterated in order to read a file in chunks. Every iteration returns an object
       equivalent to the one that would have been returned with a call to
       read_pandas with chunksize=None (that is: either a pandas.DataFrame
       or a subclass of it).

       Comments
       --------

       Gzipped files are supported and automatically detected when a file name ends with '.gz'.

       `pandas` module is imported the first time this function is used. Since importing `pandas` is quite slow,
       the first call to this function will be significantly slower than the following ones.
       Following calls should be faster. The overall speed is comparable or better to loading with `numpy.loadtxt`.

       Examples
       --------

       colvar=plumed.read_as_pandas("COLVAR")
       print(colvar) # show the datasheet
       print(colvar.plumed_constants) # show the constant columns

       colvar=plumed.read_as_pandas("COLVAR",usecols=[0,4])
       print(colvar) # show the datasheet
       print(colvar.plumed_constants) # show the constant columns

       colvar=plumed.read_as_pandas("COLVAR",usecols=["time","distance"])
       print(colvar) # show the datasheet
       print(colvar.plumed_constants) # show the constant columns

       colvar=plumed.read_as_pandas("COLVAR",enable_constants='columns')
       print(colvar) # this dataframe will contain extra columns with the constants

       for chunk in plumed.read_as_pandas("COLVAR",chunksize=10):
           print(chunk) # show the datasheet. actually here you should process the chunk
           print(chunk.plumed_constants) # show the constant columns

       Limitations
       -----------

       Only the initial header is read, which implies that files resulting from concatenating
       datasets with a different number of columns or different column names will not
       be read correctly and that only constants set at the beginning of the file will be considered.

       This issues might be solved using `PLMD::IFile` for reading,
       which could be useful but possibly a bit complicated to implement.
    """

# importing pandas is pretty slow, so we only do it when needed
    import pandas as pd

# special classes used to attach metadata
# they are defined inside this function since they need pandas to be imported
# see https://pandas.pydata.org/pandas-docs/stable/development/extending.html
    class PlumedSeries(pd.Series):
        @property
        def _constructor(self):
            return PlumedSeries
        @property
        def _constructor_expanddim(self):
            return PlumedDataFrame

    class PlumedDataFrame(pd.DataFrame):
        _metadata=["plumed_constants"]
        @property
        def _constructor(self):
            return PlumedDataFrame
        @property
        def _constructor_sliced(self):
            return PlumedSeries

# auxiliary function to process a dataframe
# it is defined here since it requires PlumedDataFrame to be defined
    def process_dataframe(df,enable_constants,constants,convert_all):
        if convert_all: df=df.applymap(convert_all)
        if enable_constants=='columns':
            for c in constants: df[c[0]]=c[1]
        if enable_constants=='metadata':
            df=PlumedDataFrame(df)
            df.plumed_constants=Constants(constants)
        return df

# process arguments:
    if enable_conversion is True:
       enable_conversion='constants'
    if enable_conversion is False:
       enable_conversion='no'
    if enable_constants is True:
       enable_constants='metadata'
    if enable_constants is False:
       enable_constants='no'

# check arguments:
    if not (enable_conversion=='no' or enable_conversion=='constants' or enable_conversion=='all'):
        raise ValueError("enable_conversion not valid")
    if not (enable_constants=='no' or enable_constants=='metadata' or enable_constants=='columns'):
        raise ValueError("enable_conversion not valid")

# conversions functions:
    convert=None
    convert_all=None
# only create them if needed
    if (enable_conversion=='constants' and enable_constants) or enable_conversion=='all':
        convert=_build_convert_function(kernel)
# if necessary, set convert_all
        if enable_conversion=='all': convert_all=convert
         
# handle file
    file_or_path=_fix_file(file_or_path,'rt')

# read first line
    line = file_or_path.readline()
    columns = line.split()

# check header
    if len(columns)<2:
        raise FormatError("Error reading PLUMED file "+file_or_path.name + ". Not enough columns")
    if columns[0] != "#!" or columns[1] != "FIELDS":
        raise FormatError("Error reading PLUMED file" +file_or_path.name + ". Columns: "+columns[0]+" "+columns[1])

# read column names
    columns = columns[2:]

# read constants
    constants=[]
    if enable_constants!='no':
        while True:
            pos=file_or_path.tell()
            line = file_or_path.readline()
            file_or_path.seek(pos)
            if not line:
                break
            sets = line.split()
            if len(sets) < 4:
                break
            if sets[0]!="#!" or sets[1]!="SET":
                break
            if(convert):
                v=convert(sets[3])
            else:
                v=sets[3]
# name / value / string
            constants.append((sets[2],v,sets[3]))
            file_or_path.readline() # read again to go to next line

# read the rest of the file
# notice that if chunksize was provided the result will be an iterable object
    df=pd.read_csv(file_or_path, delim_whitespace=True, comment="#", header=None,names=columns,
                    usecols=usecols,skiprows=skiprows,nrows=nrows,chunksize=chunksize,index_col=index_col)

    if chunksize is None:
# just perform conversions and attach constants to the dataframe
        return process_dataframe(df,enable_constants,constants,convert_all)
    else:
# declare an alternate class that is iterable to read the file in chunks
        class TextFileReader(type(df)):
            """Subclass of pandas.io.TestFileReader, needed for storing constants"""
# some information (constant values and conversion function)
# should be stored in the class to be used while iterating on it
            def __init__(self,reader,enable_constants,constants,convert_all):
                self.TextFileReader=reader
                self.enable_constants=enable_constants
                self.constants=constants
                self.convert_all=convert_all
            def __next__(self):
# override __next__
                df=self.TextFileReader.__next__()
                return process_dataframe(df,self.enable_constants,self.constants,self.convert_all)
        return TextFileReader(df,enable_constants,constants,convert_all)

def write_pandas(df,file_or_path=None):
    """Save a pandas dataframe as a PLUMED file.

       df: pandas dataframe or derived class
           the dataframe. If it contains a list attribute `plumed_constants`, this is
           interpreted as a list of constants and written with `SET` lines.

       file_or_path: str, file, or None (default is None)
           path to the file to be written, or already opened file object.
           If None, stdout is used.

       Examples
       --------

       colvar=plumed.read_as_colvar("COLVAR")
       colvar["distance"]=colvar["distance"]*2
       plumed.write_pandas(colvar)
      
    """
# importing pandas is pretty slow, so we only do it when needed
    import pandas as pd
# check if there is an index. if so, write it as an additional field
    has_index=hasattr(df.index,'name') and df.index.name is not None
# check if there is a multi-index
    has_mindex=(not has_index) and hasattr(df.index,'names') and df.index.names[0] is not None
# writing multiindex is currently not supported
    if has_mindex:
        raise TypeError("Writing dataframes with MultiIndexes is not supported at this time")
# handle file
    if file_or_path is None:
        file_or_path=sys.stdout
    file_or_path=_fix_file(file_or_path,'wt')
# write header
    file_or_path.write("#! FIELDS")
    if has_index:
        file_or_path.write(" "+str(df.index.name))
    for n in df.columns:
        file_or_path.write(" "+str(n))
    file_or_path.write("\n")
# write constants
    if hasattr(df,"plumed_constants") and isinstance(df.plumed_constants,Constants):
        for c in df.plumed_constants:
# notice that string constants are written (e.g. pi) rather than the numeric ones (e.g. 3.14...)
            file_or_path.write("#! SET "+c[0]+" "+c[2]+"\n")
# write data
    for i in range(df.shape[0]):
        if has_index:
            file_or_path.write(" "+str(df.index[i]))
        for j in df.columns:
            file_or_path.write(" "+str(df[j][i]))
        file_or_path.write("\n")

def _guessplumedroot(kernel=None):
    """Guess plumed root.

       kernel: path to the plumed kernel

       In case the Plumed object cannot be created, try to launch a `plumed` executable and obtain the root
       dir from there.
    """
    try:
        import tempfile
        log=tempfile.mkstemp()[1]
        with Plumed(kernel) as p:
            p.cmd("setLogFile",log)
            p.cmd("init")
        i=0
        root=""
        with open(log) as fin:
            for line in fin:
                i=i+1
                if re.match("PLUMED: Root: ",line):
                    root=re.sub("PLUMED: Root: ","",line).rstrip("\n")
                    break
        if len(root)>0:
            return root
    except:
        pass
    # alternative solution, search for a plumed executable in the path
    import subprocess
    return subprocess.check_output(["plumed","--no-mpi","info","--root"]).decode("utf-8").rstrip()

def _readvimdict(plumedroot=None,kernel=None):
    """Read VIM dictionary given the path to PLUMED root and return (dictionary,doc).

       If plumedroot is not given, it is guessed by launching `plumed` executable.
       The dictionary is structured as follows:
       - The keys are the names of the actions (e.g. "RESTRAINT").
       - The values are dictionaries structured as follows:
         - The keys are the available options.
         - The value is a string describing the option type.
       For instance `dictionary["RESTRAINT"]["NUMERICAL_DERIVATIVES"]=="(flag)"`.

       The doc is a dictionary structured as follows:
       - The keys are the names of the actions (e.g. "RESTRAINT").
       - The values are docstrings for the corresponding actions.
    """
    if plumedroot is None:
        plumedroot=_guessplumedroot(kernel)
    syntax_file=plumedroot + "/vim/syntax/plumed.vim"
    help_dir=plumedroot + "/vim/help"
# local dictionary, read from VIM
    plumedDictionary={}
    pattern = re.compile("^let b:plumedDictionary\[.*$")
    with open(syntax_file) as fin:
        for line in fin:
            if pattern.match(line):
                line=re.sub("^let b:","",line)
                exec(line,{'__builtins__': None},{'plumedDictionary':plumedDictionary})
    ret={}
    doc={}
    for action in plumedDictionary:
        ret[action]={}
        doc[action]={}
# read documentation
        with open(help_dir + "/" + action + ".txt") as fin:
            thisdoc=""
            for line in fin:
                thisdoc+=line
                if(line.rstrip("\n")=="****************************************"):
                    thisdoc="Create action " + action + "\n"
            doc[action]=thisdoc
# remove LaTex stuff
            doc[action]=doc[action].replace("\\f$","").replace("\\","")
# read dictionary
        for opt in plumedDictionary[action]:
# skip label (it is added automatically)
            if opt["menu"] != "(label)":                
                ret[action][re.sub("=$","",opt["word"])]=opt["menu"]
    return ret,doc

def _create_functions(dictionary,*,doc=None,append_underscores=False):
    """Create functions given dictionary and, optionally, documentation.

       Given a dictionary a doc produced with _readvimdict, it returns a dictionary
       containing the functions corresponding to each action. The functions are stored
       in string that should be then evaluated with exec. For each action (say, "RESTRAINT")
       we define both a function `def RESTRAINT and a docstring `RESTRAINT.__doc__`.
       These functions are only using builtins and functions from the _format_tools dictionary.
    """
    functions={}
    for action in dictionary:
        # skip actions with incorrect name
        if re.match(".*-.*",action):
            continue
        fname=action
        if append_underscores:
            fname+="__"
        string=""
        string+="def " + fname
        string+="(self,LABEL=\"\",verbatim=None"
        if len(dictionary[action])>0:
            string+=",*"
        for w in dictionary[action]:
            # skip arguments with incorrect name
            if re.match(".*-.*",w):
                continue
            if dictionary[action][w]=="(flag)" :
                string+="," + w + "=False"
            else:
                string+="," + w + "=None"
        string+=",**kwargs):\n"
        string+="  ret=\"\"\n"
        string+="  ret+=_format_label(self,LABEL)\n"
        string+="  ret+=\"" + action + "\"\n"
        string+="  retlist=[]\n"
        for w in dictionary[action]:
            # skip arguments with incorrect name
            if re.match(".*-.*",w):
                continue
            t=dictionary[action][w]
            if t=="(flag)" :
                string+="  retlist.append(_format_flag(self,\"" + w + "\"," + w + "))\n"
            elif t=="(option)" :
                string+="  retlist.append(_format_opt(self,\"" + w + "\"," + w + "))\n"
            elif t=="(numbered)":
                string+="  retlist.append(_format_numbered(self,\"" + w + "\"," + w + "))\n"
            else:
                raise TypeError("error parsing dictionary, unknown type "+t)
# now process kwargs to allow numbered arguments
        string+="  for arg in kwargs:\n"
        string+="      import re\n"
        string+="      allowed=[]\n"
        for x in dictionary[action]:
          string+="      allowed.append(\"" + x + "\")\n"
        string+="      if not re.sub(\"[0-9]*$\",\"\",arg) in allowed:\n"
        string+="         raise TypeError(\"unknown arg \" + arg)\n"
        string+="      retlist.append(_format_anything(self,arg,kwargs[arg]))\n"
# sorting is necessary to make the line reproducible in regtests
        string+="  retlist.sort()\n"
        string+="  for x in retlist:\n"
        string+="      if(len(x)>0):\n"
        string+="          ret+=x\n"
        string+="  ret+=_format_verbatim(self,verbatim)\n"
        string+="  return _format_return(self,ret)\n"
# set docstring
        if doc is not None:
           string+=fname + ".__doc__ = \"\"\"\n"
           string+=doc[action]
           string+="\"\"\"\n"
        functions[fname]=string
    return functions

# formatting tools

class _numbered():
    def __init__(self,*args):
# this is experimental:
# it allows calling _numbered(arg1,arg2,arg3)
# it is however on purpose not implemented in the numbered() method below
        if(len(args)==1):
            if isinstance(args[0],dict):
                self.arg=args[0]
            elif hasattr(args[0],'__iter__'):
                self.arg={}
                i=0
                for x in args[0]:
                     self.arg[i]=x
                     i+=1
            else:
                raise TypeError("when calling numbered with 1 argument, it should be a list/tuple/dictionary")
        else:
            self.arg={}
            i=0
            for x in args:
                 self.arg[i]=x
                 i+=1

class _replicas():
    def __init__(self,*args):
# this is experimental:
# it allows calling _replicas(arg1,arg2,arg3)
# it is however on purpose not implemented in the replicas() method below
        if(len(args)==1):
          if hasattr(args[0],'__iter__'):
            self.arg=args[0]
          else:
            raise TypeError("when calling replicas with 1 argument, it should be a list/tuple")
        else:
          self.arg=args

## tool to format at strings (optional)

def _format_at_one_residue(builder,name,residue,chain):
      if isinstance(chain,int):
        chain=str(chain)
      digit=False
      for i in chain:
        if i.isdigit():
           digit=True
      if digit:
        chain=chain+"_"
      if isinstance(residue,int) or isinstance(residue,str):
        return "@" + name + "-" + chain + str(residue)
      else:
        assert False
    
def _format_at_one_chain(builder,name,residue,chain):
      res=""
      if hasattr(residue,'__iter__') and not isinstance(residue,str):
        for x in residue:
              res+=builder._separator + _format_at_one_residue(builder,name,x,chain)
      else:
        res+=builder._separator + _format_at_one_residue(builder,name,residue,chain)
              
      return res

def _format_at(builder,name,residue,chain=""):
      res=""
      if hasattr(chain,'__iter__') and not isinstance(chain,str):
         for x in chain:
             res+=_format_at_one_chain(builder,name,residue,x)
      else:
         res+=_format_at_one_chain(builder,name,residue,chain)
      return res[len(builder._separator):]

class _at():
    def __init__(self,builder):
      import weakref
      self._builder=weakref.ref(builder)
      _at_global=["mdatoms","allatoms","water","nucleic","protein","water","ions","hydrogens","nonhydrogens"]
      for x in _at_global:
        exec("self." + x + "=\"@" + x + "\"",None,{"self":self})
      _at_residue=["phi","psi","omega","chi1","alpha","beta","gamma","delta","epsilon","zeta","v0","v1","v2","v3","v4","chi","back","sugar","base","lcs"]
      for x in _at_residue:
            ldict={}
            exec("def " + x + "(self,residue,chain=\"\"):\n          return _format_at(self._builder(),\"" + x + "\",residue,chain)\n",{"_format_at":_format_at},ldict)
            exec("self." + x + " = types.MethodType( ldict['" + x + "'],self)",None,{"self":self, "types":types, "ldict":ldict})
    def __call__(self,name,residue,chain=""):
       return _format_at(self._builder(),name,residue,chain)

## end of tool to format at strings

def _fix_braces(builder,arg,comma):
    """ Fix braces.

        If comma is true, consider comma as a separator. Otherwise, only consider space as a separator.
    """
    always=not builder._minimize_braces
    # recursively remove braces to find non-matching ones
    tmp=arg
    go=1
    while go>0:
      (tmp,go)=re.subn("{[^{}]*}","",tmp)
    if re.match(".*[{}]",tmp):
        raise ValueError("option \"" + arg + "\" contains nonmatching braces")
    # @replicas: beginning strings are not treated.
    # the reason is that these strings are expected to be already fixed by possibly adding braces after the :
    if re.match("@replicas:",arg):
        return arg
    if always or arg=="" or (not comma and re.match(".*[ {}]",arg)) or ( comma and re.match(".*[ {},]",arg) ):
        return "{" + arg + "}"
    return arg

def _format_single(builder,arg,level=0):
    """Format a single argument.

       Level keeps track of recursions.
    """
    import numbers
    if builder._pre_format is not None:
       arg=builder._pre_format(arg)
# only import if already loaded
# this is to avoid slow startup times.
    if builder._enable_mda_groups and 'MDAnalysis' in sys.modules:
       import MDAnalysis
       if isinstance(arg,MDAnalysis.core.groups.AtomGroup):
         arg=arg.indices+1
    if isinstance(arg,str):
        return re.sub("[\n\t]"," ",arg)
    if isinstance(arg,numbers.Number):
        return str(arg)
    if isinstance(arg,dict):
        raise TypeError("options cannot be a dictionary")
    if isinstance(arg,_replicas):
        if level>1:
            raise TypeError("@replica syntax only allowed for scalar or rank 1 vectors")
        return "@replicas:" + _fix_braces(builder,_format_single(builder,arg.arg,level+1),comma=True)
    if hasattr(arg,'__iter__'):
        string=""
        for x in arg:
            string+=builder._separator + _fix_braces(builder,_format_single(builder,x,level+1),comma=True)
        return string[len(builder._separator):]
    raise TypeError("options should be string, number or iterable")

def _format_numbered(builder,name,arg):
    """Format a numbered argument."""
    if isinstance(arg,_numbered):
        arg=arg.arg
        ret=""
        for x in arg:
            if not isinstance(x,int):
                raise TypeError("numbered types should have integer keys")
            ret+=_format_opt(builder,name+str(x),arg[x])
        return ret
    return _format_opt(builder,name,arg)

def _format_flag(builder,name,arg):
    """Format a flag."""
    if arg is None:
        return ""
    if isinstance(arg,bool):
        if arg:
            return " " + name
        else:
            return ""
    raise TypeError(name + " should be of bool type")

def _format_label(builder,label):
    """Format a label."""
    if label is None:
        return ""
    if isinstance(label,str):
        if len(label)==0:
            return ""
        return label+": "
    raise TypeError("label should be of str type")

def _format_opt(builder,name,arg):
    """Format an option."""
    if arg is None:
        return ""
    if isinstance(arg,_replicas):
        string="@replicas:" + _fix_braces(builder,_format_single(builder,arg.arg),comma=False)
    else:
        string=_fix_braces(builder,_format_single(builder,arg),comma=False)
    return " " + name + "=" + string

def _format_return(builder,ret):
    """Format the return statement"""
    if not builder._toplumed is None :
        try:
          builder._toplumed.cmd("readInputLine",ret)
        except:
          builder.last_failure=ret
          raise
    if not builder._tofile is None:
        builder._tofile.write(ret + "\n")
    builder.history.append(ret)
    if builder._post_format is not None:
        return builder._post_format(ret)
    return ret + "\n"

def _format_verbatim(builder,verbatim):
  if not verbatim is None:
    if(len(verbatim)>0):
      return " "+re.sub("[\n\t]"," ",verbatim)
  return ""

def _format_anything(builder,name,arg):
   """Choose format based on arg type"""
   ret=""
   if name == "verbatim":
       ret+=_format_verbatim(builder,arg)
   elif isinstance(arg,bool) : 
       ret+=_format_flag(builder,name,arg)
   elif isinstance(arg,_numbered):
       ret+=_format_numbered(builder,name,arg)
   else:
       ret+=_format_opt(builder,name,arg)
   return ret

# this functions are made available for the exec commands
_format_tools={
    "_format_numbered":_format_numbered,
    "_format_flag":_format_flag,
    "_format_label":_format_label,
    "_format_opt":_format_opt,
    "_format_return":_format_return,
    "_format_verbatim":_format_verbatim,
    "_format_anything":_format_anything,
}

class InputBuilder:
    """Object used to construct plumed input files.

       An instance of this object can be used to construct plumed input files.
       Check the constructor to see all the available options.
    """
    def __init__(self,
                 *,
                 tofile=None,
                 toplumed=None,
                 kernel=None,
                 append_underscores=False,
                 comma_separator=False,
                 minimize_braces=True,
                 enable_at=True,
                 load_dict=True,
                 enable_mda_groups=True,
                 post_format=None,
                 pre_format=None):
        """Constructor.

           Parameters
           ----------
           tofile:
             PLUMED input is also forwarded to this file. Useful for preparing input files.
           toplumed:
             PLUMED input is also forwarded to this PLUMED object. Useful for testing interactively the input.
           kernel:
             Path to PLUMED kernel. By default, a new PLUMED object is created with default kernel (PLUMED_KERNEL).
           append_underscores:
             Append the two underscores to method names to avoid autocompletion problems in older ipython versions.
           comma_separator:
             Use comma as a separator rather than a space.
           minimize_braces:
             Minimize the number of braces. Setting this to False triggers a bug in the PLUMED parser
             (fixed in 2.4.5 and 2.5.1).
           enable_at:
             Enable `ib.at.chi(1,"A")` syntax.
           load_dict:
             Load full dictionary. Set to false to make initialization faster, at the price of loosing autocompletion.
           enable_mda_groups:
             Enable MDAnalysis groups. Notice that MDAnalysis is not explicitly imported. Only set to false if you
             have a non-working MDAnalysis module installed.
        """
        self._toplumed=toplumed
        self._tofile=tofile
        if comma_separator:
          self._separator=","
        else:
          self._separator=" "
        self._minimize_braces=minimize_braces
        self._append_underscores=append_underscores
        # history of plumed lines
        self.history=[]
        # last line leading to a failure in a Plumed object
        self.last_failure=""
        self._has_dict=False
        self._enable_mda_groups=enable_mda_groups
        self._pre_format=pre_format
        self._post_format=post_format
        if load_dict:
            # stored for debugging:
            self._vimdict,self._doc=_readvimdict(kernel=kernel)
            # stored for debugging:
            self._functions=_create_functions(self._vimdict,doc=self._doc,append_underscores=append_underscores)
            for action in self._functions:
                ldict={}
                try:
                    # create free-standing functions
                    exec(self._functions[action],_format_tools,ldict)
                except:
                    print("ERROR interpreting " + action)
                    print(self._functions[action])
                    raise
                # create the object method
                exec("self." + action + " = types.MethodType( ldict['" + action + "'],self)",None,{"self":self, "types":types, "ldict":ldict})
            self._has_dict=True

        if enable_at:
            self.at=_at(self)

    def __call__(self,action,LABEL="",verbatim=None,**kwargs):
        ret=""
        ret+=_format_label(self,LABEL)
        ret+=action
        retlist=[]
        for arg in sorted(kwargs):
            retlist.append(_format_anything(self,arg,kwargs[arg]))
        retlist.sort()
        for x in retlist:
            if(len(x)>0):
                ret+=x
        ret+=_format_verbatim(self,verbatim)
        return _format_return(self,ret)

    def __getattr__(self, name):
       if self._has_dict:
           class _callme:
               def __init__(self,builder,name):
                   self._builder=builder
                   self._name=name
                   self.__doc__=getattr(self._builder,name).__doc__
               def __call__(self,LABEL="",verbatim=None,**kwargs):
                   func=getattr(self._builder,self._name)
                   return func(LABEL,verbatim,**kwargs)
           if self._append_underscores and not re.match(".*__$",name):
                name__=name+"__"
                if name__ in self._functions.keys():
                    return _callme(self,name__)
           if not self._append_underscores and re.match(".*__$",name):
                name__=re.sub("__$","",name)
                if name__ in self._functions.keys():
                    return _callme(self,name__)
           raise AttributeError("unknown method " + name)
       else:
           class _callme:
               def __init__(self,builder,name):
                   self._builder=builder
                   self._name=name
                   self.__doc__="dynamic method printing " + name
               def __call__(self,LABEL="",verbatim=None,**kwargs):
                   return self._builder(self._name,LABEL,verbatim,**kwargs)
           if re.match(".*[^_]__$",name):
               name=name[:-2]
           return _callme(self,name)

    def verbatim(self,line):
        """Create an arbitrary line."""
        return _format_return(self,re.sub("[\n\t]"," ",line))

    def numbered(self,arg):
        """Shortcut for numbered syntax.

        Accepts either a list/tuple or a dictionary with integer keys.
        """
        return _numbered(arg)

    def replicas(self,arg):
        """Shortcut for replica syntax.

        Accepts a list/tuple.
        """
        return _replicas(arg)


<|MERGE_RESOLUTION|>--- conflicted
+++ resolved
@@ -29,6 +29,7 @@
 cimport cplumed  # This imports information from pxd file - including contents of this file here causes name clashes
 
 import array
+import ctypes
 import re
 import gzip
 import math
@@ -105,7 +106,6 @@
          self.c_plumed.cmd_shaped( ckey, <int*>&abuffer[0], <size_t*> & ashape[0])
      def cmd_ndarray_long(self, ckey, val):
          cdef long [:] abuffer = val.ravel()
-<<<<<<< HEAD
          cdef size_t ashape[5]
          shape=val.shape
          assert len(shape)<5
@@ -113,15 +113,33 @@
             ashape[i]=shape[i]
          ashape[len(shape)]=0
          self.c_plumed.cmd_shaped( ckey, <long*>&abuffer[0], <size_t*> & ashape[0])
-=======
-         self.c_plumed.cmd( ckey, <void*>&abuffer[0])
-     def cmd_array_real(self, ckey, val):
+     def cmd_array_double(self, ckey, val):
          cdef double [:] abuffer = val
-         self.c_plumed.cmd( ckey, <void*>&abuffer[0])
+         cdef size_t ashape[5]
+         shape=abuffer.shape
+         assert len(shape)<5
+         for i in range(len(shape)):
+            ashape[i]=shape[i]
+         ashape[len(shape)]=0
+         self.c_plumed.cmd_shaped( ckey, <double*>&abuffer[0], <size_t*> & ashape[0])
      def cmd_array_int(self, ckey, val):
+         cdef int [:] abuffer = val
+         cdef size_t ashape[5]
+         shape=abuffer.shape
+         assert len(shape)<5
+         for i in range(len(shape)):
+            ashape[i]=shape[i]
+         ashape[len(shape)]=0
+         self.c_plumed.cmd_shaped( ckey, <int*>&abuffer[0], <size_t*> & ashape[0])
+     def cmd_array_long(self, ckey, val):
          cdef long [:] abuffer = val
-         self.c_plumed.cmd( ckey, <void*>&abuffer[0])
->>>>>>> fadc5e0f
+         cdef size_t ashape[5]
+         shape=abuffer.shape
+         assert len(shape)<5
+         for i in range(len(shape)):
+            ashape[i]=shape[i]
+         ashape[len(shape)]=0
+         self.c_plumed.cmd_shaped( ckey, <long*>&abuffer[0], <size_t*> & ashape[0])
      cdef cmd_float(self, ckey, double val ):
          self.c_plumed.cmd_float( ckey, val)
      cdef cmd_int(self, ckey, int val):
@@ -148,20 +166,11 @@
                raise ValueError("ndarrys should be np.double, np.intc, or np.int_")
          elif isinstance(val, array.array) :
             if( (val.typecode=="d" or val.typecode=="f") and val.itemsize==8):
-<<<<<<< HEAD
-               ar = val
-               self.c_plumed.cmd( ckey, ar.data.as_doubles, len(ar))
-            elif( (val.typecode=="i" or val.typecode=="I") ) :
-               ar = val
-               self.c_plumed.cmd( ckey, ar.data.as_ints, len(ar))
-            elif( (val.typecode=="l" or val.typecode=="L") ) :
-               ar = val
-               self.c_plumed.cmd( ckey, ar.data.as_longs, len(ar))
-=======
-               self.cmd_array_real(ckey, val)
+               self.cmd_array_double(ckey, val)
             elif( (val.typecode=="i" or val.typecode=="I") ) :
                self.cmd_array_int(ckey, val)
->>>>>>> fadc5e0f
+            elif( (val.typecode=="l" or val.typecode=="L") ) :
+               self.cmd_array_long(ckey, val)
             else :
                raise ValueError("ndarrays should be double (size=8), int, or long")
          elif isinstance(val, str ) :
